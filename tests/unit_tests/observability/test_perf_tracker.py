# Copyright (c) Meta Platforms, Inc. and affiliates.
# All rights reserved.
#
# This source code is licensed under the BSD-style license found in the
# LICENSE file in the root directory of this source tree.

import asyncio
import time
from contextlib import contextmanager
from typing import List, Tuple
from unittest.mock import Mock, patch

import pytest
import torch
from forge.env_constants import DISABLE_PERF_METRICS, METRIC_TIMER_USES_CUDA
from forge.observability.metrics import ReductionType

from forge.observability.perf_tracker import _TimerCPU, _TimerCUDA, trace, Tracer


@pytest.fixture
def mock_record_metric_calls(monkeypatch):
    """Mock record_metric that tracks all calls."""
    calls: List[Tuple[str, float, ReductionType]] = []

    def mock_record_metric(name, val, red):
        calls.append((name, val, red))

    monkeypatch.setattr(
        "forge.observability.perf_tracker.record_metric",
        Mock(side_effect=mock_record_metric),
    )
    return calls


@contextmanager
def mock_cuda_memory():
    """Mock CUDA memory with 1GB start, 2GB end, 3GB peak."""
    gb_bytes = 1024**3
    with patch.multiple(
        "torch.cuda",
        is_available=Mock(return_value=True),
        memory_allocated=Mock(side_effect=[gb_bytes, 2 * gb_bytes]),
        max_memory_allocated=Mock(return_value=3 * gb_bytes),
        reset_max_memory_allocated=Mock(),
    ):
        yield


def assert_metrics_dict_matches(calls, expected_metrics):
    """Assert recorded metrics match expected dict."""
    actual_metrics = {name: val for name, val, _ in calls}

    for metric_name, expected_val in expected_metrics.items():
        assert metric_name in actual_metrics, f"Missing metric: {metric_name}"
        actual_val = actual_metrics[metric_name]
        assert actual_val == pytest.approx(
            expected_val, rel=0.1  # 10% relative tolerance for timing tests
        ), f"Expected {metric_name}={expected_val}, got {actual_val}"


<<<<<<< HEAD
class TestTimer:
    def setup_method(self, method):
        """Very first cuda call adds ~0.4s to test times, so warmup here."""
        if torch.cuda.is_available():
            # Mock record_metric for warmup since fixtures aren't available in setup_method
            with patch("forge.observability.perf_tracker.record_metric"):
                warmup_timer = Timer("cuda_warmup", use_gpu=True)
                warmup_timer.start()
                warmup_timer.step("init")  # Need a step before end()
                warmup_timer.end()

    @pytest.mark.parametrize("use_gpu", [False, True])
    def test_timer_comprehensive_workflow(
        self, use_gpu, mock_record_metric_calls, monkeypatch
    ):
        """Test Timer + async concurrency: a=~0.1s, b=[0.1,0.2,0.3], total=~0.8s"""
        if use_gpu and not torch.cuda.is_available():
            pytest.skip("CUDA not available")

        monkeypatch.setenv("METRIC_TIMER_USES_GPU", str(use_gpu))
=======
class TracingModes:
    """Utility to execute the same workflow in different tracing modes."""

    @staticmethod
    async def run_workflow(
        mode: str, prefix: str, track_time=True, track_memory=False, time_with_gpu=False
    ):
        """Run the comprehensive test workflow: a=~0.05s, b=[0.05,0.1,0.15], total=~0.4s"""

        if mode == "direct":
            # Direct Tracer usage
            tracer = Tracer(prefix, track_time, track_memory, time_with_gpu)
            tracer.start()
            await asyncio.sleep(0.05)
            tracer.step("a")

            for i in range(1, 4):  # i = 1, 2, 3
                await asyncio.sleep(i * 0.05)  # 0.05s, 0.1s, 0.15s
                tracer.step("b")
>>>>>>> 7b5ef813

            await asyncio.sleep(0.05)
            tracer.stop()
            return "direct_done"

        elif mode == "decorator":
            # Decorator usage (no steps available)
            @trace(prefix, track_time, track_memory, time_with_gpu)
            async def decorated_workflow():
                await asyncio.sleep(0.05)  # step "a" equivalent
                for i in range(1, 4):  # step "b" iterations
                    await asyncio.sleep(i * 0.05)
                await asyncio.sleep(0.05)  # final timing
                return "decorator_done"

            return await decorated_workflow()

        elif mode == "context":
            # Context manager usage with steps
            with trace(prefix, track_time, track_memory, time_with_gpu) as tracer:
                await asyncio.sleep(0.05)
                tracer.step("a")

                for i in range(1, 4):
                    await asyncio.sleep(i * 0.05)
                    tracer.step("b")

                await asyncio.sleep(0.05)
                return "context_done"


class TestTracingModes:
    """Test all tracing modes with comprehensive workflows."""

    def setup_method(self, method):
        """CUDA warmup to avoid ~0.4s first-call delay in tests."""
        if torch.cuda.is_available():
            with patch("forge.observability.perf_tracker.record_metric"):
                warmup_tracer = Tracer("cuda_warmup", time_with_gpu=True)
                warmup_tracer.start()
                warmup_tracer.step("init")
                warmup_tracer.stop()

    @pytest.mark.parametrize("mode", ["direct", "decorator", "context"])
    @pytest.mark.parametrize("time_with_gpu", [False, True])
    def test_comprehensive_workflow(
        self, mode, time_with_gpu, mock_record_metric_calls, monkeypatch
    ):
        """Test comprehensive workflow: timing + concurrency across all modes."""
        if time_with_gpu and not torch.cuda.is_available():
            pytest.skip("CUDA not available")

        monkeypatch.setenv(METRIC_TIMER_USES_CUDA, str(time_with_gpu))

        async def run_concurrent_tasks():
            start_time = time.perf_counter()
            results = await asyncio.gather(
                TracingModes.run_workflow(
                    mode, f"task1_{mode}", time_with_gpu=time_with_gpu
                ),
                TracingModes.run_workflow(
                    mode, f"task2_{mode}", time_with_gpu=time_with_gpu
                ),
            )
            total_time = time.perf_counter() - start_time
            return results, total_time

        results, total_time = asyncio.run(run_concurrent_tasks())

        # Test concurrency: should be ~1x (0.4s) not 2x (0.8s) if truly concurrent
        assert results[0] == f"{mode}_done"
        assert results[1] == f"{mode}_done"
        assert (
            total_time < 0.5
        ), f"Expected ~0.4s concurrent execution, got {total_time:.3f}s"

        # Verify backend selection
        if mode == "direct":
            tracer = Tracer("backend_test", time_with_gpu=time_with_gpu)
            tracer.start()
            if time_with_gpu and torch.cuda.is_available():
                assert isinstance(tracer._timer, _TimerCUDA), "Expected CUDA timer"
            else:
                assert isinstance(tracer._timer, _TimerCPU), "Expected CPU timer"
            tracer.step("backend_check")
            tracer.stop()

        # Verify expected metrics based on mode
        if mode in ["direct", "context"]:
            # These modes support steps - should have step and total metrics
            expected_metrics = {
                f"task1_{mode}/a/duration_avg_s": 0.05,
                f"task1_{mode}/a/duration_max_s": 0.05,
                f"task2_{mode}/a/duration_avg_s": 0.05,
                f"task2_{mode}/a/duration_max_s": 0.05,
                f"task1_{mode}/total_duration_avg_s": 0.4,
                f"task2_{mode}/total_duration_avg_s": 0.4,
            }
            # Should also have 3 "b" steps per task (6 total avg + 6 max = 12 "b" metrics)
            b_metrics = [
                name for name, _, _ in mock_record_metric_calls if "/b/duration" in name
            ]
            assert (
                len(b_metrics) == 12
            ), f"Expected 12 'b' metrics, got {len(b_metrics)}"
        else:  # decorator mode
            # Decorator mode only has total duration (no steps)
            expected_metrics = {
                f"task1_{mode}/total_duration_avg_s": 0.4,
                f"task1_{mode}/total_duration_max_s": 0.4,
                f"task2_{mode}/total_duration_avg_s": 0.4,
                f"task2_{mode}/total_duration_max_s": 0.4,
            }

        assert_metrics_dict_matches(mock_record_metric_calls, expected_metrics)

    @pytest.mark.parametrize("mode", ["direct", "context"])
    def test_memory_tracking(self, mode, mock_record_metric_calls):
        """Test memory tracking across modes that support it."""

        async def memory_workflow():
            with mock_cuda_memory():
                return await TracingModes.run_workflow(
                    mode, f"mem_{mode}", track_memory=True
                )

        result = asyncio.run(memory_workflow())
        assert f"{mode}_done" in result

        # Should record both timing and memory metrics
        expected_metrics = {
            f"mem_{mode}/memory_delta_end_start_avg_gb": 1.0,  # 2GB - 1GB
            f"mem_{mode}/memory_peak_max_gb": 3.0,
        }
        assert_metrics_dict_matches(mock_record_metric_calls, expected_metrics)

    def test_nested_memory_tracking_warning(self, caplog, mock_record_metric_calls):
        """Test nested memory tracking logs warning once per prefix."""

        async def nested_workflow():
            with mock_cuda_memory():
                outer_tracer = Tracer("outer", track_memory=True)
                outer_tracer.start()

                # Inner tracer should warn
                inner_result = await TracingModes.run_workflow(
                    "direct", "inner", track_memory=True
                )

                outer_tracer.step("outer_step")
                outer_tracer.stop()
                return inner_result

        with caplog.at_level("WARNING"):
            result = asyncio.run(nested_workflow())

        assert result == "direct_done"
        assert "Nested memory tracking detected in inner" in caplog.text

        # Only outer tracer should record memory metrics
        memory_metrics = [
            name for name, _, _ in mock_record_metric_calls if "memory_" in name
        ]
        assert all(
            "outer/" in m for m in memory_metrics
        ), "Only outer should track memory"


class TestErrorConditionsAndCompatibility:
    """Test error conditions, reuse, and timer backend compatibility."""

    @pytest.mark.parametrize(
        "error_case,action",
        [
            ("step_before_start", lambda t: t.step("x")),
            ("stop_before_start", lambda t: t.stop()),
            ("double_start", lambda t: (t.start(), t.start())),
        ],
    )
    def test_tracer_error_conditions(self, error_case, action):
        """Test tracer error conditions raise appropriate errors."""
        tracer = Tracer("test_error")

        if error_case == "double_start":
            tracer.start()  # First start is valid

<<<<<<< HEAD
    def test_memory_tracking_and_context_manager(self, mock_record_metric_calls):
        """Test delta/peak via ctx."""
        with mock_cuda_memory():
            with record_perf_metrics_ctx(
                "mem_test", track_time=False, track_memory=True
            ):
                pass

        assert_metrics_recorded(
            mock_record_metric_calls,
            {
                "memory_delta_peak_start_avg_gb": 2.0,  # (3GB - 1GB)
                "memory_peak_max_gb": 3.0,  # 3GB peak
            },
        )
=======
        with pytest.raises(ValueError):
            action(tracer)

    def test_tracer_and_timer_reuse(self, mock_record_metric_calls):
        """Test both tracer and timer backends can be reused."""
        # Test Tracer reuse
        tracer = Tracer("test_reuse")

        # First session
        tracer.start()
        time.sleep(0.005)
        tracer.step("session1")
        tracer.stop()

        # Second session (should work)
        tracer.start()
        time.sleep(0.01)
        tracer.step("session2")
        tracer.stop()

        # Verify both sessions recorded metrics
        metrics = [name for name, _, _ in mock_record_metric_calls]
        assert any("session1" in m for m in metrics)
        assert any("session2" in m for m in metrics)

        # Test CPU timer reuse
        cpu_timer = _TimerCPU()
        cpu_timer.start()
        time.sleep(0.005)
        cpu_timer.step("cpu_step1")
        durations1 = cpu_timer.get_all_durations()

        cpu_timer.start()
        time.sleep(0.005)
        cpu_timer.step("cpu_step2")
        durations2 = cpu_timer.get_all_durations()

        assert len(durations1) == 1 and durations1[0][0] == "cpu_step1"
        assert len(durations2) == 1 and durations2[0][0] == "cpu_step2"

        # Test CUDA timer reuse (if available)
        if torch.cuda.is_available():
            cuda_timer = _TimerCUDA()
            cuda_timer.start()
            cuda_timer.step("cuda_step1")
            cuda_durations1 = cuda_timer.get_all_durations()

            cuda_timer.start()
            cuda_timer.step("cuda_step2")
            cuda_durations2 = cuda_timer.get_all_durations()

            assert len(cuda_durations1) == 1 and cuda_durations1[0][0] == "cuda_step1"
            assert len(cuda_durations2) == 1 and cuda_durations2[0][0] == "cuda_step2"

    def test_exception_handling_context_manager(self, mock_record_metric_calls):
        """Test context manager properly cleans up on exception."""
        with pytest.raises(ValueError, match="test exception"):
            with trace("ctx_exception", track_time=True) as tracer:
                time.sleep(0.01)
                tracer.step("before_error")
                raise ValueError("test exception")
>>>>>>> 7b5ef813

        # Should still record metrics despite exception
        metrics = [name for name, _, _ in mock_record_metric_calls]
        assert any("before_error" in m for m in metrics)


class TestEnvironmentConfiguration:
    """Test environment variable configuration."""

    @pytest.mark.parametrize("mode", ["direct", "decorator", "context"])
    def test_disable_perf_metrics_all_modes(
        self, mode, monkeypatch, mock_record_metric_calls
    ):
        """Test DISABLE_PERF_METRICS disables all modes."""
        monkeypatch.setenv(DISABLE_PERF_METRICS, "true")

        async def disabled_workflow():
            return await TracingModes.run_workflow(mode, f"disabled_{mode}")

        result = asyncio.run(disabled_workflow())
        assert f"{mode}_done" in result
        assert not mock_record_metric_calls, "Expected no metrics when disabled"

    @pytest.mark.parametrize(
        "env_value,expected_backend",
        [
            ("true", _TimerCUDA),
            ("false", _TimerCPU),
        ],
    )
    def test_metric_timer_uses_cuda_override(
        self, env_value, expected_backend, monkeypatch
    ):
        """Test METRIC_TIMER_USES_CUDA env var overrides time_with_gpu parameter."""
        if env_value == "true" and not torch.cuda.is_available():
            pytest.skip("CUDA not available")

<<<<<<< HEAD
            if track_time:
                assert_metrics_recorded(
                    mock_record_metric_calls, {"duration_avg_s": 0.01}
                )
            if track_memory:
                assert_metrics_recorded(
                    mock_record_metric_calls,
                    {
                        "memory_delta_peak_start_avg_gb": 2.0,
                        "memory_peak_max_gb": 3.0,
                    },
                )
=======
        with patch("torch.cuda.is_available", return_value=True), patch(
            "forge.observability.perf_tracker.record_metric"
        ):
            monkeypatch.setenv(METRIC_TIMER_USES_CUDA, env_value)
>>>>>>> 7b5ef813

            # Test with time_with_gpu=False (should be overridden by env)
            tracer = Tracer("env_test", time_with_gpu=False)
            tracer.start()

            assert isinstance(tracer._timer, expected_backend)

<<<<<<< HEAD
class TestEnvironmentConfiguration:
    """Env config tests."""

    def test_disable_all_metrics(self, monkeypatch, mock_record_metric_calls):
        """Test skip for dec and ctx."""
        monkeypatch.setenv("DISABLE_PERF_METRICS", "true")

        @record_perf_metrics("disabled_test")
        def func():
            return "result"

        assert func() == "result"
        with record_perf_metrics_ctx("disabled_ctx"):
            pass
        assert not mock_record_metric_calls

    def test_env_override_backend_selection(self, monkeypatch):
        """Test METRIC_TIMER_USES_GPU overrides use_gpu parameter."""
        with patch("torch.cuda.is_available", return_value=True):
            # Default: should use CPU when use_gpu=False
            timer1 = Timer("test", use_gpu=False)
            assert isinstance(timer1.timer, _TimerCPU)

            # Env override: should use CUDA despite use_gpu=False
            monkeypatch.setenv("METRIC_TIMER_USES_GPU", "true")
            timer2 = Timer("test", use_gpu=False)
            assert isinstance(timer2.timer, _TimerCUDA)

            # Env override: should use CPU despite use_gpu=True
            monkeypatch.setenv("METRIC_TIMER_USES_GPU", "false")
            timer3 = Timer("test", use_gpu=True)
            assert isinstance(timer3.timer, _TimerCPU)
=======
            tracer.step("env_step")
            tracer.stop()
>>>>>>> 7b5ef813
<|MERGE_RESOLUTION|>--- conflicted
+++ resolved
@@ -59,28 +59,6 @@
         ), f"Expected {metric_name}={expected_val}, got {actual_val}"
 
 
-<<<<<<< HEAD
-class TestTimer:
-    def setup_method(self, method):
-        """Very first cuda call adds ~0.4s to test times, so warmup here."""
-        if torch.cuda.is_available():
-            # Mock record_metric for warmup since fixtures aren't available in setup_method
-            with patch("forge.observability.perf_tracker.record_metric"):
-                warmup_timer = Timer("cuda_warmup", use_gpu=True)
-                warmup_timer.start()
-                warmup_timer.step("init")  # Need a step before end()
-                warmup_timer.end()
-
-    @pytest.mark.parametrize("use_gpu", [False, True])
-    def test_timer_comprehensive_workflow(
-        self, use_gpu, mock_record_metric_calls, monkeypatch
-    ):
-        """Test Timer + async concurrency: a=~0.1s, b=[0.1,0.2,0.3], total=~0.8s"""
-        if use_gpu and not torch.cuda.is_available():
-            pytest.skip("CUDA not available")
-
-        monkeypatch.setenv("METRIC_TIMER_USES_GPU", str(use_gpu))
-=======
 class TracingModes:
     """Utility to execute the same workflow in different tracing modes."""
 
@@ -100,7 +78,6 @@
             for i in range(1, 4):  # i = 1, 2, 3
                 await asyncio.sleep(i * 0.05)  # 0.05s, 0.1s, 0.15s
                 tracer.step("b")
->>>>>>> 7b5ef813
 
             await asyncio.sleep(0.05)
             tracer.stop()
@@ -287,23 +264,6 @@
         if error_case == "double_start":
             tracer.start()  # First start is valid
 
-<<<<<<< HEAD
-    def test_memory_tracking_and_context_manager(self, mock_record_metric_calls):
-        """Test delta/peak via ctx."""
-        with mock_cuda_memory():
-            with record_perf_metrics_ctx(
-                "mem_test", track_time=False, track_memory=True
-            ):
-                pass
-
-        assert_metrics_recorded(
-            mock_record_metric_calls,
-            {
-                "memory_delta_peak_start_avg_gb": 2.0,  # (3GB - 1GB)
-                "memory_peak_max_gb": 3.0,  # 3GB peak
-            },
-        )
-=======
         with pytest.raises(ValueError):
             action(tracer)
 
@@ -365,7 +325,6 @@
                 time.sleep(0.01)
                 tracer.step("before_error")
                 raise ValueError("test exception")
->>>>>>> 7b5ef813
 
         # Should still record metrics despite exception
         metrics = [name for name, _, _ in mock_record_metric_calls]
@@ -403,25 +362,10 @@
         if env_value == "true" and not torch.cuda.is_available():
             pytest.skip("CUDA not available")
 
-<<<<<<< HEAD
-            if track_time:
-                assert_metrics_recorded(
-                    mock_record_metric_calls, {"duration_avg_s": 0.01}
-                )
-            if track_memory:
-                assert_metrics_recorded(
-                    mock_record_metric_calls,
-                    {
-                        "memory_delta_peak_start_avg_gb": 2.0,
-                        "memory_peak_max_gb": 3.0,
-                    },
-                )
-=======
         with patch("torch.cuda.is_available", return_value=True), patch(
             "forge.observability.perf_tracker.record_metric"
         ):
             monkeypatch.setenv(METRIC_TIMER_USES_CUDA, env_value)
->>>>>>> 7b5ef813
 
             # Test with time_with_gpu=False (should be overridden by env)
             tracer = Tracer("env_test", time_with_gpu=False)
@@ -429,40 +373,5 @@
 
             assert isinstance(tracer._timer, expected_backend)
 
-<<<<<<< HEAD
-class TestEnvironmentConfiguration:
-    """Env config tests."""
-
-    def test_disable_all_metrics(self, monkeypatch, mock_record_metric_calls):
-        """Test skip for dec and ctx."""
-        monkeypatch.setenv("DISABLE_PERF_METRICS", "true")
-
-        @record_perf_metrics("disabled_test")
-        def func():
-            return "result"
-
-        assert func() == "result"
-        with record_perf_metrics_ctx("disabled_ctx"):
-            pass
-        assert not mock_record_metric_calls
-
-    def test_env_override_backend_selection(self, monkeypatch):
-        """Test METRIC_TIMER_USES_GPU overrides use_gpu parameter."""
-        with patch("torch.cuda.is_available", return_value=True):
-            # Default: should use CPU when use_gpu=False
-            timer1 = Timer("test", use_gpu=False)
-            assert isinstance(timer1.timer, _TimerCPU)
-
-            # Env override: should use CUDA despite use_gpu=False
-            monkeypatch.setenv("METRIC_TIMER_USES_GPU", "true")
-            timer2 = Timer("test", use_gpu=False)
-            assert isinstance(timer2.timer, _TimerCUDA)
-
-            # Env override: should use CPU despite use_gpu=True
-            monkeypatch.setenv("METRIC_TIMER_USES_GPU", "false")
-            timer3 = Timer("test", use_gpu=True)
-            assert isinstance(timer3.timer, _TimerCPU)
-=======
             tracer.step("env_step")
-            tracer.stop()
->>>>>>> 7b5ef813
+            tracer.stop()