# Copyright (c) Meta Platforms, Inc. and affiliates.
# All rights reserved.
#
# This source code is licensed under the BSD-style license found in the
# LICENSE file in the root directory of this source tree.

# Usage: python -m apps.grpo.main --config apps/grpo/qwen3_1_7b.yaml

import asyncio

import uuid
from dataclasses import dataclass
from typing import Any, Callable

import torch
import torch.nn.functional as F
import torchstore as ts
from datasets import load_dataset
from forge.actors.policy import Policy
from forge.actors.reference_model import ReferenceModel
from forge.actors.replay_buffer import ReplayBuffer
from forge.actors.trainer import RLTrainer
from forge.cli.config import parse
from forge.controller.actor import ForgeActor
from forge.controller.provisioner import shutdown
from forge.data.rewards import MathReward, ThinkingReward
from forge.observability.metric_actors import get_or_create_metric_logger
from forge.observability.metrics import record_metric, Reduce
from forge.observability.perf_tracker import Tracer
from forge.util.ops import selective_log_softmax
from monarch.actor import endpoint
from omegaconf import DictConfig
from vllm.transformers_utils.tokenizer import get_tokenizer


@dataclass
class Episode:
    # TODO: add adtional layer for multi-turn
    episode_id: str
    request: str
    policy_version: int
    pad_id: int
    request_len: int
    response_len: int
    target: Any | None = None
    # processed data
    response: str | None = None
    request_tokens: list[int] | None = None
    response_tokens: list[int] | None = None
    ref_logprobs: torch.Tensor | None = None
    reward: float | None = None
    advantage: float | None = None

    @property
    def request_tensor(self):
        tensor = torch.tensor(self.request_tokens, dtype=torch.long)
        if tensor.shape[0] < self.request_len:  # left pad
            diff = self.request_len - tensor.shape[0]
            tensor = F.pad(tensor, (diff, 0), value=self.pad_id)
        return tensor

    @property
    def response_tensor(self):
        tensor = torch.tensor(self.response_tokens, dtype=torch.long)
        if tensor.shape[0] < self.response_len:  # right pad
            diff = self.response_len - tensor.shape[0]
            tensor = F.pad(tensor, (0, diff), value=self.pad_id)
        return tensor


@dataclass
class Group:
    group_id: str
    episodes: list[Episode]

    @classmethod
    def new_group(
        cls,
        group_id: int,
        group_size: int,
        request: str,
        policy_version: int,
        pad_id: int,
        request_len: int,
        response_len: int,
        target: Any = None,
    ):
        episodes = []
        for _ in range(group_size):
            episodes.append(
                Episode(
                    episode_id=str(uuid.uuid4()),
                    request=request,
                    policy_version=policy_version,
                    pad_id=pad_id,
                    request_len=request_len,
                    response_len=response_len,
                    target=target,
                )
            )
        return cls(str(group_id), episodes)


def collate(batches: list[list[Episode]]):
    inputs = []
    targets = []
    for batch in batches:
        request = [e.request_tensor for e in batch]
        request = torch.stack(request)  # [b x s]

        response = [e.response_tensor for e in batch]
        response = torch.stack(response)  # [b x s]

        ref_logprobs = [e.ref_logprobs for e in batch]
        ref_logprobs = torch.stack(ref_logprobs).squeeze()  # [b x s]

        advantages = [e.advantage for e in batch]
        advantages = torch.tensor(advantages).unsqueeze(-1)  # [b x 1]

        pad_id = batch[0].pad_id
        mask = response != pad_id

        input = {"tokens": torch.cat([request, response], dim=1)}
        target = {
            "response": response,
            "ref_logprobs": ref_logprobs,
            "advantages": advantages,
            "padding_mask": mask,
        }
        inputs.append(input)
        targets.append(target)
    return inputs, targets


def compute_logprobs(
    logits: torch.Tensor, input_ids: torch.Tensor, temperature: float = 1.0
) -> torch.Tensor:
    context_length = logits.shape[1] - input_ids.shape[1]
    logits = logits[:, context_length - 1 : -1].to(input_ids.device)
    scaled_logits = logits / temperature
    logprobs = selective_log_softmax(scaled_logits, input_ids)
    return logprobs


def simple_grpo_loss(
    logits: torch.Tensor,
    response: torch.Tensor,
    ref_logprobs: torch.Tensor,
    advantages: torch.Tensor,
    padding_mask: torch.Tensor,
    beta: float = 0.1,
) -> torch.Tensor:
    logprobs = compute_logprobs(logits, response)
    kl = torch.exp(ref_logprobs - logprobs) - (ref_logprobs - logprobs) - 1
    per_token_policy_loss = torch.exp(logprobs - logprobs.detach()) * advantages
    per_token_loss = -(per_token_policy_loss - beta * kl)
    loss = (
        ((per_token_loss * padding_mask).sum(dim=1))
        / (padding_mask.sum(dim=1).clamp(min=1.0))
    ).mean()
    return loss


@dataclass
class RewardActor(ForgeActor):
    """Reward actor that uses a list of scoring functions."""

    reward_functions: list[Callable]

    @endpoint
    async def evaluate_response(self, prompt: str, response: str, target: str) -> float:
        total_rewards = 0.0
        for reward_fn in self.reward_functions:
            reward = reward_fn(prompt, response, target)
            total_rewards += reward

            # Get a name for the reward function (works for classes, functions, lambdas)
            reward_fn_name = getattr(
                reward_fn, "__name__", reward_fn.__class__.__name__
            )
            # # per function reward
            record_metric(
                f"reward/evaluate_response/sum_{reward_fn_name}_reward",
                reward,
                Reduce.SUM,
            )
            record_metric(
                f"reward/evaluate_response/avg_{reward_fn_name}_reward",
                reward,
                Reduce.MEAN,
            )
            record_metric(
                f"reward/evaluate_response/std_{reward_fn_name}_reward",
                reward,
                Reduce.STD,
            )

            # # avg total reward
            record_metric(
                "reward/evaluate_response/avg_total_reward",
                reward,
                Reduce.MEAN,
            )

            # # count fn calls
            record_metric(
                f"reward/evaluate_response/count_{reward_fn_name}_calls",
                1,
                Reduce.SUM,
            )

        avg_reward = total_rewards / len(self.reward_functions)
        return avg_reward


@dataclass
class ComputeAdvantages(ForgeActor):
    """Compute advantages for GRPO using reward signals."""

    @endpoint
    async def compute(self, group: Group) -> list[float]:
        # TODO: add batch processing
        rewards = torch.tensor([[e.reward for e in group.episodes]])
        mean = rewards.mean(1, keepdim=True)
        std = rewards.std(1, keepdim=True)
        advantages = (rewards - mean) / (std + 1e-4)
        return advantages.squeeze(0).tolist()


@dataclass
class DatasetActor(ForgeActor):
    """Actor wrapper for HuggingFace dataset to provide async interface."""

    path: str = "openai/gsm8k"
    revision: str = "main"
    data_split: str = "train"
    streaming: bool = True
    model: str = "Qwen/Qwen3-1.7B"

    @endpoint
    def setup(self):
        self._tokenizer = get_tokenizer(self.model)

        def gsm8k_transform(sample):
            system_prompt = """
            Put all your scratchpad work between <think> and </think> tags.
            Your final answer should be between <answer> and </answer> tags otherwise it will not be scored.
            """
            request: str = sample["question"]
            as_chat = [
                {"role": "system", "content": system_prompt},
                {"role": "user", "content": request},
            ]
            formatted_request = self._tokenizer.apply_chat_template(
                as_chat,
                tokenize=False,
                add_generation_prompt=True,
            )
            target: str = sample["answer"]
            formatted_target = target.split("#### ")[1]
            return {"request": formatted_request, "target": formatted_target}

        ds = load_dataset(
            self.path, self.revision, split=self.data_split, streaming=self.streaming
        )
        ds = ds.map(gsm8k_transform)
        ds = ds.shuffle()
        self._iterator = iter(ds)

    @endpoint
    async def sample(self) -> dict[str, str] | None:
        try:
            sample = next(self._iterator)

            # Record dataset metrics
            record_metric("dataset/sample/count_samples_generated", 1, Reduce.SUM)
            record_metric(
                "dataset/sample/avg_sample_len",
                len(sample["request"]),
                Reduce.MEAN,
            )

            return sample
        except StopIteration:
            return None

    @endpoint
    async def pad_token(self):
        return self._tokenizer.pad_token_id


async def main(cfg: DictConfig):
    """Main GRPO training loop with rollout and training processes."""
    group_size = cfg.group_size
    max_req_tokens = cfg.max_req_tokens
    max_res_tokens = cfg.max_res_tokens

    # TODO: delete this logic after we are confident on the vllm weight sync long term fix PR #184
    policy_tp_size = cfg.policy.engine_config.tensor_parallel_size

    # initialize before spawning services
    mlogger = await get_or_create_metric_logger()

    # ---- Setup services ---- #
    await ts.initialize(strategy=ts.ControllerStorageVolumes())
    (
        dataloader,
        policy,
        trainer,
        replay_buffer,
        compute_advantages,
        ref_model,
        reward_actor,
    ) = await asyncio.gather(
        DatasetActor.options(**cfg.actors.dataset).as_actor(**cfg.dataset),
        Policy.options(**cfg.services.policy).as_service(**cfg.policy),
        RLTrainer.options(**cfg.actors.trainer).as_actor(
            **cfg.trainer, loss=simple_grpo_loss
        ),
        ReplayBuffer.options(**cfg.actors.replay_buffer).as_actor(
            **cfg.replay_buffer, collate=collate
        ),
        ComputeAdvantages.options(**cfg.actors.compute_advantages).as_actor(),
        ReferenceModel.options(**cfg.services.ref_model).as_service(**cfg.ref_model),
        RewardActor.options(**cfg.services.reward_actor).as_service(
            reward_functions=[MathReward(), ThinkingReward()]
        ),
    )

    # Initialize logging backends after all processes are spawned (e.g. wandb)
    metric_logging = cfg.get("metric_logging", {"console": {"log_per_rank": False}})
    await mlogger.init_backends.call_one(metric_logging)

    print("All services initialized successfully!")

    # Set up a global step counter for consistent metric flushing
    global_step = 0

    # ---- Core RL loops ---- #
    async def continuous_rollouts():
        rollout_count = 0
        pad_id = await dataloader.pad_token.call_one()
        while True:
<<<<<<< HEAD
            t = Tracer("main_perf/rollout")
            t.start()
            sample = await dataloader.sample.route()
=======
            sample = await dataloader.sample.call_one()
>>>>>>> f0537c47
            if sample is None:
                print("Dataloader is empty, exiting continuous rollout")
                return

            t.step("data_loading")

            prompt, target = sample["request"], sample["target"]
            responses = await policy.generate.route(prompt)
            # TODO: this shall be part of the responses metadata instead of a separate call
            version = await policy.get_version.route()

            t.step("policy_generation")

            assert (
                len(responses) > 0
            ), "Sanity check: Responses should NEVER return empty"
            assert (
                version := responses[0].generator_version
            ) is not None, "Response must indicate a version"
            group = Group.new_group(
                group_id=rollout_count,
                group_size=group_size,
                request=prompt,
                policy_version=version,
                pad_id=pad_id,
                request_len=max_req_tokens,
                response_len=max_res_tokens,
                target=target,
            )

            input_ids = torch.ones(
                (group_size, max_req_tokens + max_res_tokens),
                dtype=torch.long,
                device="cuda",
            )
            # Populate episode info and calculate rewards
            for i, (episode, response) in enumerate(zip(group.episodes, responses)):
                episode.request_tokens = response.prompt_ids
                episode.response_tokens = response.token_ids
                episode.response = response.text
                input_ids[i, :max_req_tokens] = episode.request_tensor
                input_ids[i, max_req_tokens:] = episode.response_tensor
                episode.reward = await reward_actor.evaluate_response.route(
                    prompt=prompt, response=response.text, target=target
                )

            t.step("reward_evaluation")

            # Calculate reference logprobs
            ref_logits = await ref_model.forward.route(input_ids)
            t.step("reference_model_forward")

            ref_logprobs = compute_logprobs(ref_logits, input_ids[:, max_req_tokens:])
            for i, episode in enumerate(group.episodes):
                episode.ref_logprobs = ref_logprobs[i]
            del ref_logits, ref_logprobs, input_ids
            t.step("compute_logprobs")

            # Calculate advantages and add to replay buffer
            advantages = await compute_advantages.compute.call_one(group)
            for episode, advantage in zip(group.episodes, advantages):
                episode.advantage = advantage
<<<<<<< HEAD
                await replay_buffer.add.route(episode)
                record_metric("main/rollout/avg_advantage", advantage, Reduce.MEAN)
                record_metric("main/rollout/std_advantage", advantage, Reduce.STD)
            t.step("advantage_computation")
=======
                await replay_buffer.add.call_one(episode)

            # Log metrics
            avg_response_len = (
                sum(len(e.response_tokens) for e in group.episodes) / group_size
            )
            mlogger.log("avg_response_len/rollout", avg_response_len, rollout_count)
            buffer_size = await replay_buffer._numel.call_one()
            mlogger.log("buffer_size/rollout", buffer_size, rollout_count)
            avg_reward = sum(e.reward for e in group.episodes) / group_size
            mlogger.log("avg_reward/rollout", avg_reward, rollout_count)
>>>>>>> f0537c47

            rollout_count += 1
            record_metric("main/rollout/count_rollout_iterations", 1, Reduce.SUM)
            t.stop()

    async def continuous_training():
        training_step = 0
        while True:
<<<<<<< HEAD
            t = Tracer("main_perf/training", time_with_gpu=True)
            t.start()

            batch = await replay_buffer.sample.route(curr_policy_version=training_step)
=======
            batch = await replay_buffer.sample.call_one(
                curr_policy_version=training_step
            )
>>>>>>> f0537c47
            if batch is None:
                # Track time waiting for buffer
                await asyncio.sleep(0.1)
            else:
                t.step("waiting_for_buffer")

                inputs, targets = batch
<<<<<<< HEAD
                loss = await trainer.train_step.route(inputs, targets)

                t.step("training_step")

                # Record training metrics
                record_metric("main/training/count_training_iterations", 1, Reduce.SUM)

                training_step += 1
                await trainer.push_weights.fanout(training_step)
=======
                loss = await trainer.train_step.call_one(inputs, targets)
                training_step += 1
                mlogger.log("loss/training_step", loss, training_step)

                await trainer.push_weights.call(training_step)
>>>>>>> f0537c47
                await policy.update_weights.fanout(training_step)

                t.step("weight_updates")

                # Flush metrics every training step to WandB
                await mlogger.flush.call_one(training_step)
                t.stop()

    print("Starting GRPO training loops...")
    # TODO: Start multiple rollouts once all serivces support it
    rollout_task = asyncio.create_task(continuous_rollouts())
    training_task = asyncio.create_task(continuous_training())

    try:
        await asyncio.gather(rollout_task, training_task)
    except KeyboardInterrupt:
        print("Training interrupted by user")
        rollout_task.cancel()
        training_task.cancel()
    finally:
        print("Shutting down...")
        await asyncio.gather(mlogger.shutdown.call_one())

        await asyncio.gather(
            DatasetActor.shutdown(dataloader),
            policy.shutdown(),
            RLTrainer.shutdown(trainer),
            ReplayBuffer.shutdown(replay_buffer),
            ComputeAdvantages.shutdown(compute_advantages),
            ref_model.shutdown(),
            reward_actor.shutdown(),
        )
        # TODO - add a global shutdown that implicitly shuts down all services
        # and remote allocations
        await shutdown()


if __name__ == "__main__":

    @parse
    def _main(cfg):
        asyncio.run(main(cfg))

    _main()  # @parse grabs the cfg from CLI<|MERGE_RESOLUTION|>--- conflicted
+++ resolved
@@ -341,13 +341,9 @@
         rollout_count = 0
         pad_id = await dataloader.pad_token.call_one()
         while True:
-<<<<<<< HEAD
             t = Tracer("main_perf/rollout")
             t.start()
-            sample = await dataloader.sample.route()
-=======
             sample = await dataloader.sample.call_one()
->>>>>>> f0537c47
             if sample is None:
                 print("Dataloader is empty, exiting continuous rollout")
                 return
@@ -410,24 +406,17 @@
             advantages = await compute_advantages.compute.call_one(group)
             for episode, advantage in zip(group.episodes, advantages):
                 episode.advantage = advantage
-<<<<<<< HEAD
                 await replay_buffer.add.route(episode)
-                record_metric("main/rollout/avg_advantage", advantage, Reduce.MEAN)
-                record_metric("main/rollout/std_advantage", advantage, Reduce.STD)
-            t.step("advantage_computation")
-=======
-                await replay_buffer.add.call_one(episode)
 
             # Log metrics
             avg_response_len = (
                 sum(len(e.response_tokens) for e in group.episodes) / group_size
             )
             mlogger.log("avg_response_len/rollout", avg_response_len, rollout_count)
-            buffer_size = await replay_buffer._numel.call_one()
+            buffer_size = await replay_buffer._numel.route()
             mlogger.log("buffer_size/rollout", buffer_size, rollout_count)
             avg_reward = sum(e.reward for e in group.episodes) / group_size
             mlogger.log("avg_reward/rollout", avg_reward, rollout_count)
->>>>>>> f0537c47
 
             rollout_count += 1
             record_metric("main/rollout/count_rollout_iterations", 1, Reduce.SUM)
@@ -436,16 +425,7 @@
     async def continuous_training():
         training_step = 0
         while True:
-<<<<<<< HEAD
-            t = Tracer("main_perf/training", time_with_gpu=True)
-            t.start()
-
             batch = await replay_buffer.sample.route(curr_policy_version=training_step)
-=======
-            batch = await replay_buffer.sample.call_one(
-                curr_policy_version=training_step
-            )
->>>>>>> f0537c47
             if batch is None:
                 # Track time waiting for buffer
                 await asyncio.sleep(0.1)
@@ -453,23 +433,10 @@
                 t.step("waiting_for_buffer")
 
                 inputs, targets = batch
-<<<<<<< HEAD
                 loss = await trainer.train_step.route(inputs, targets)
-
-                t.step("training_step")
-
-                # Record training metrics
-                record_metric("main/training/count_training_iterations", 1, Reduce.SUM)
-
-                training_step += 1
-                await trainer.push_weights.fanout(training_step)
-=======
-                loss = await trainer.train_step.call_one(inputs, targets)
                 training_step += 1
                 mlogger.log("loss/training_step", loss, training_step)
-
-                await trainer.push_weights.call(training_step)
->>>>>>> f0537c47
+                await trainer.push_weights.fanout(training_step)
                 await policy.update_weights.fanout(training_step)
 
                 t.step("weight_updates")
