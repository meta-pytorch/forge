# Copyright (c) Meta Platforms, Inc. and affiliates.
# All rights reserved.
#
# This source code is licensed under the BSD-style license found in the
# LICENSE file in the root directory of this source tree.

# Usage: python -m apps.grpo.main --config apps/grpo/qwen3_1_7b.yaml

import asyncio
import time
import uuid
from dataclasses import dataclass
from typing import Any, Callable

import torch
import torch.nn.functional as F
import torchstore as ts
from datasets import load_dataset
<<<<<<< HEAD
from forge.actors.policy import EngineConfig, Policy, SamplingConfig
from forge.actors.reference_model import ReferenceModel  # noqa: F401
=======
from forge.actors.policy import Policy
>>>>>>> c50a2a1b
from forge.actors.replay_buffer import ReplayBuffer
from forge.actors.trainer import _qwen3_hf_to_vllm
from forge.cli.config import parse
from forge.controller.actor import ForgeActor
from forge.controller.service import ServiceConfig, shutdown_service, spawn_service
from forge.data.rewards import MathReward, ThinkingReward
from forge.util.metric_logging import get_metric_logger
from monarch.actor import endpoint
from omegaconf import DictConfig
from src.forge.data.utils import exclude_service
from torch import nn
<<<<<<< HEAD
from torchtitan.config.job_config import Model as TitanJobModelConfig
=======
from torchstore.state_dict_utils import DELIM
>>>>>>> c50a2a1b
from transformers import AutoModelForCausalLM
from vllm.transformers_utils.tokenizer import get_tokenizer


def compute_logprobs(
    logits: torch.Tensor, input_ids: torch.Tensor, temperature: float = 1.0
) -> torch.Tensor:
    context_length = logits.shape[1] - input_ids.shape[1]

    # Truncate request logits and drop last
    logits = logits[:, context_length - 1 : -1]

    # Compute logprobs
    logprobs = torch.log_softmax(logits / temperature, dim=-1)
    logprobs = torch.gather(logprobs, 2, input_ids.unsqueeze(-1)).squeeze(-1)

    return logprobs


class SimpleGRPOLoss(nn.Module):
    """Simplified GRPO Loss for simplified single step updates
    Inspired by the Hugging Face TRL implementation:
        https://github.com/huggingface/trl/blob/417915a3e4d3e3bc8d7b196594308b8eabf928be/trl/trainer/grpo_trainer.py#L1624.
    """

    def __init__(self, beta: float = 0.1):
        super().__init__()
        self.beta = beta

    def forward(self, logprobs, ref_logprobs, advantages, padding_mask):
        kl = torch.exp(ref_logprobs - logprobs) - (ref_logprobs - logprobs) - 1
        per_token_policy_loss = torch.exp(logprobs - logprobs.detach()) * advantages
        per_token_loss = -(per_token_policy_loss - self.beta * kl)
        loss = (
            ((per_token_loss * padding_mask).sum(dim=1))
            / (padding_mask.sum(dim=1).clamp(min=1.0))
        ).mean()
        return loss


@dataclass
class Episode:
    # TODO: add adtional layer for multi-turn
    episode_id: str
    request: str
    policy_version: int
    pad_id: int
    request_len: int
    response_len: int
    target: Any | None = None
    # processed data
    response: str | None = None
    request_tokens: list[int] | None = None
    response_tokens: list[int] | None = None
    ref_logprobs: torch.Tensor | None = None
    reward: float | None = None
    advantage: float | None = None

    @property
    def request_tensor(self):
        tensor = torch.tensor(self.request_tokens, dtype=torch.long)
        if tensor.shape[0] < self.request_len:  # left pad
            diff = self.request_len - tensor.shape[0]
            tensor = F.pad(tensor, (diff, 0), value=self.pad_id)
        return tensor

    @property
    def response_tensor(self):
        tensor = torch.tensor(self.response_tokens, dtype=torch.long)
        if tensor.shape[0] < self.response_len:  # right pad
            diff = self.response_len - tensor.shape[0]
            tensor = F.pad(tensor, (0, diff), value=self.pad_id)
        return tensor


@dataclass
class Group:
    group_id: str
    episodes: list[Episode]

    @classmethod
    def new_group(
        cls,
        group_id: int,
        group_size: int,
        request: str,
        policy_version: int,
        pad_id: int,
        request_len: int,
        response_len: int,
        target: Any = None,
    ):
        episodes = []
        for _ in range(group_size):
            episodes.append(
                Episode(
                    episode_id=str(uuid.uuid4()),
                    request=request,
                    policy_version=policy_version,
                    pad_id=pad_id,
                    request_len=request_len,
                    response_len=response_len,
                    target=target,
                )
            )
        return cls(str(group_id), episodes)


@dataclass
class Trainer(ForgeActor):
    """GRPO Trainer implementation for policy optimization."""

    model_name: str
    learning_rate: float = 1e-5
    beta: float = 0.1
    device: torch.device | None = None
    state_dict_key: str = "model_state_dict"
    dp_rank: int = 0  # TODO: support data parallelism, hard code it for now

    @endpoint
    async def setup(self):
        if self.device is None:
            self.device = torch.device("cuda" if torch.cuda.is_available() else "cpu")

        self.model = AutoModelForCausalLM.from_pretrained(
            self.model_name,
            dtype=torch.bfloat16,
            trust_remote_code=True,
        ).to(self.device)
        self.model.train()

        self.optimizer = torch.optim.AdamW(
            self.model.parameters(), lr=self.learning_rate
        )
        self.optimizer.zero_grad()

        self.loss = SimpleGRPOLoss(self.beta)

        self.logger.info(f"Trainer model initialized on {self.device}")

    @endpoint
    async def train_step(self, batch: list[list[Episode]]):
        microbatch = batch[self.dp_rank]
        pad_id = microbatch[0].pad_id

        # prepare batch
        request = [e.request_tensor for e in microbatch]
        request = torch.stack(request).to(self.device)  # [b x s]

        response = [e.response_tensor for e in microbatch]
        response = torch.stack(response).to(self.device)  # [b x s]

        ref_logprobs = [e.ref_logprobs for e in microbatch]
        ref_logprobs = torch.stack(ref_logprobs).to(self.device).squeeze()  # [b x s]

        advantages = [e.advantage for e in microbatch]
        advantages = torch.tensor(advantages).to(self.device).unsqueeze(-1)  # [b x 1]
        del batch

        input_ids = torch.cat([request, response], dim=1)
        mask = input_ids != pad_id
        logits = self.model(input_ids=input_ids, attention_mask=mask).logits
        logprobs = compute_logprobs(logits, response)
        del logits

        mask = response != pad_id
        loss = self.loss(logprobs, ref_logprobs, advantages, mask)
        loss.backward()
        self.optimizer.step()
        self.optimizer.zero_grad(set_to_none=True)

        return loss.item()

    @endpoint
    async def push_weights(self, version: int):
        """Update policy model weights with trainer's current weights."""
        key = f"{self.state_dict_key}{DELIM}{version}"  # Use version as unique id
        new_sd = _qwen3_hf_to_vllm(self.model.state_dict(), num_layers=28)
        start_time = time.time()
        await ts.put_state_dict(new_sd, key)
        end_time = time.time()
        self.logger.debug(
            f"Pushed weights to {key} in {end_time - start_time:.2f} seconds"
        )


@dataclass
class RewardActor(ForgeActor):
    """Reward actor that uses a list of scoring functions."""

    reward_functions: list[Callable]

    @endpoint
    async def evaluate_response(self, prompt: str, response: str, target: str) -> float:
        total_rewards = 0.0
        for reward_fn in self.reward_functions:
            reward = reward_fn(prompt, response, target)
            total_rewards += reward
        return total_rewards / len(self.reward_functions)


class ComputeAdvantages(ForgeActor):
    """Compute advantages for GRPO using reward signals."""

    @endpoint
    async def compute(self, group: Group) -> list[float]:
        # TODO: add batch processing
        rewards = torch.tensor([[e.reward for e in group.episodes]])
        mean = rewards.mean(1, keepdim=True)
        std = rewards.std(1, keepdim=True)
        advantages = (rewards - mean) / (std + 1e-4)
        return advantages.squeeze(0).tolist()


class RefModel(ForgeActor):
    def __init__(self, model_name, device: torch.device | None = None):
        super().__init__()
        self.model_name = model_name

        if device is None:
            self.device = torch.device("cuda" if torch.cuda.is_available() else "cpu")
        else:
            self.device = device

        self.model = AutoModelForCausalLM.from_pretrained(
            model_name,
            dtype=torch.bfloat16,
            trust_remote_code=True,
        ).to(self.device)
        self.model.eval()

        self.logger.info(f"Model initialized on {self.device}")

    @endpoint
    async def forward(self, episode: Episode) -> torch.Tensor:
        req, res = episode.request_tensor, episode.response_tensor
        input_ids = torch.cat([req, res]).to(self.device).unsqueeze(0)
        mask = input_ids != episode.pad_id

        with torch.inference_mode():
            logits = self.model(input_ids=input_ids, attention_mask=mask).logits

        input_ids = input_ids[:, len(req) :]
        return compute_logprobs(logits, input_ids)


@dataclass
class DatasetActor(ForgeActor):
    """Actor wrapper for HuggingFace dataset to provide async interface."""

    path: str = "openai/gsm8k"
    revision: str = "main"
    data_split: str = "train"
    streaming: bool = True
    model: str = "Qwen/Qwen3-1.7B"

    @endpoint
    def setup(self):
        self._tokenizer = get_tokenizer(self.model)

        def gsm8k_transform(sample):
            system_prompt = """
            Put all your scratchpad work between <think> and </think> tags.
            Your final answer should be between <answer> and </answer> tags otherwise it will not be scored.
            """
            request: str = sample["question"]
            as_chat = [
                {"role": "system", "content": system_prompt},
                {"role": "user", "content": request},
            ]
            formatted_request = self._tokenizer.apply_chat_template(
                as_chat,
                tokenize=False,
                add_generation_prompt=True,
            )
            target: str = sample["answer"]
            formatted_target = target.split("#### ")[1]
            return {"request": formatted_request, "target": formatted_target}

        ds = load_dataset(
            self.path, self.revision, split=self.data_split, streaming=self.streaming
        )
        ds = ds.map(gsm8k_transform)
        ds = ds.shuffle()
        self._iterator = iter(ds)

    @endpoint
    async def sample(self) -> dict[str, str] | None:
        try:
            return next(self._iterator)
        except StopIteration:
            return None

    @endpoint
    async def pad_token(self):
        return self._tokenizer.pad_token_id


async def main(cfg: DictConfig):
    """Main GRPO training loop with rollout and training processes."""
<<<<<<< HEAD
    group_size = 4
    model = "Qwen/Qwen3-1.7B-Base"
    titan_model = TitanJobModelConfig(name="qwen3", flavor="1.7B")

    max_req_tokens = 512
    max_res_tokens = 128

    # ---- Setup WandB Logger ---- #
    logger = get_metric_logger(
=======
    # Get parameters from config with fallbacks
    group_size = cfg.group_size
    model = cfg.model
    max_req_tokens = cfg.max_req_tokens
    max_res_tokens = cfg.max_res_tokens
    mlogger = get_metric_logger(
>>>>>>> c50a2a1b
        "wandb",
        freq=1,
        project="grpo-training",
    )

    # ---- Setup services ---- #
    await ts.initialize()
    (
        dataloader,
        policy,
        trainer,
        replay_buffer,
        compute_advantages,
        ref_model,
        reward_actor,
    ) = await asyncio.gather(
        spawn_service(
            ServiceConfig(**cfg.dataset.service),
            DatasetActor,
            **exclude_service(cfg.dataset),
        ),
        spawn_service(
            ServiceConfig(**cfg.policy.service),
            Policy,
            **exclude_service(cfg.policy),
        ),
        spawn_service(
            ServiceConfig(**cfg.trainer.service),
            Trainer,
            **exclude_service(cfg.trainer),
        ),
        spawn_service(
            ServiceConfig(**cfg.replay_buffer.service),
            ReplayBuffer,
            **exclude_service(cfg.replay_buffer),
        ),
        spawn_service(
            ServiceConfig(**cfg.compute_advantages.service),
            ComputeAdvantages,
        ),
        spawn_service(
            ServiceConfig(**cfg.ref_model.service),
            RefModel,
            model_name=model,
        ),
        # spawn_service(
        #     ServiceConfig(procs_per_replica=1, num_replicas=1, with_gpus=True),
        #     ReferenceModel,
        #     model=titan_model,
        # ),
        spawn_service(
            ServiceConfig(**cfg.reward_actor.service),
            RewardActor,
            reward_functions=[MathReward(), ThinkingReward()],
        ),
    )

    print("All services initialized successfully!")

    # ---- Core RL loops ---- #
    async def continuous_rollouts():
        rollout_count = 0
        pad_id = await dataloader.pad_token.choose()
        while True:
            sample = await dataloader.sample.choose()
            if sample is None:
                print("Dataloader is empty, exiting continuous rollout")
                return
            prompt, target = sample["request"], sample["target"]
            responses = await policy.generate.choose(prompt)
            version = await policy.get_version.choose()
            group = Group.new_group(
                group_id=rollout_count,
                group_size=group_size,
                request=prompt,
                policy_version=version,
                pad_id=pad_id,
                request_len=max_req_tokens,
                response_len=max_res_tokens,
                target=target,
            )

            # TODO: Parallelize the following calculation
            for episode, response in zip(group.episodes, responses.outputs):
                episode.request_tokens = responses.prompt_token_ids
                episode.response_tokens = response.token_ids
                episode.response = response.text
                episode.ref_logprobs = await ref_model.forward.choose(episode)
                episode.reward = await reward_actor.evaluate_response.choose(
                    prompt=prompt, response=response.text, target=target
                )
            advantages = await compute_advantages.compute.choose(group)
            for episode, advantage in zip(group.episodes, advantages):
                episode.advantage = advantage
                await replay_buffer.add.choose(episode)

            avg_response_len = (
                sum(len(e.response_tokens) for e in group.episodes) / group_size
            )
            mlogger.log("avg_response_len/rollout", avg_response_len, rollout_count)
            buffer_size = await replay_buffer._numel.choose()
            mlogger.log("buffer_size/rollout", buffer_size, rollout_count)
            avg_reward = sum(e.reward for e in group.episodes) / group_size
            mlogger.log("avg_reward/rollout", avg_reward, rollout_count)

            rollout_count += 1

    async def continuous_training():
        training_step = 0
        policy_version = 0
        while True:
            batch = await replay_buffer.sample.choose(
                curr_policy_version=policy_version
            )
            if batch is None:
                await asyncio.sleep(0.1)
            else:
                loss = await trainer.train_step.choose(batch)
                training_step += 1
                mlogger.log("loss/training_step", loss, training_step)
                await trainer.push_weights.call(policy_version)
                policy_version += 1
                await policy.update_weights.call()

    print("Starting GRPO training loops...")
    # TODO: Start multiple rollouts once all serivces support it
    rollout_task = asyncio.create_task(continuous_rollouts())
    training_task = asyncio.create_task(continuous_training())

    try:
        await asyncio.gather(rollout_task, training_task)
    except KeyboardInterrupt:
        print("Training interrupted by user")
        rollout_task.cancel()
        training_task.cancel()
    finally:
        print("Shutting down...")
        await asyncio.gather(
            shutdown_service(policy),
            shutdown_service(trainer),
            shutdown_service(replay_buffer),
            shutdown_service(dataloader),
            shutdown_service(compute_advantages),
            shutdown_service(ref_model),
            shutdown_service(reward_actor),
        )


if __name__ == "__main__":

    @parse
    def _main(cfg):
        asyncio.run(main(cfg))

    _main()  # @parse grabs the cfg from CLI<|MERGE_RESOLUTION|>--- conflicted
+++ resolved
@@ -16,12 +16,8 @@
 import torch.nn.functional as F
 import torchstore as ts
 from datasets import load_dataset
-<<<<<<< HEAD
-from forge.actors.policy import EngineConfig, Policy, SamplingConfig
+from forge.actors.policy import Policy
 from forge.actors.reference_model import ReferenceModel  # noqa: F401
-=======
-from forge.actors.policy import Policy
->>>>>>> c50a2a1b
 from forge.actors.replay_buffer import ReplayBuffer
 from forge.actors.trainer import _qwen3_hf_to_vllm
 from forge.cli.config import parse
@@ -33,11 +29,8 @@
 from omegaconf import DictConfig
 from src.forge.data.utils import exclude_service
 from torch import nn
-<<<<<<< HEAD
+from torchstore.state_dict_utils import DELIM
 from torchtitan.config.job_config import Model as TitanJobModelConfig
-=======
-from torchstore.state_dict_utils import DELIM
->>>>>>> c50a2a1b
 from transformers import AutoModelForCausalLM
 from vllm.transformers_utils.tokenizer import get_tokenizer
 
@@ -338,24 +331,13 @@
 
 async def main(cfg: DictConfig):
     """Main GRPO training loop with rollout and training processes."""
-<<<<<<< HEAD
-    group_size = 4
-    model = "Qwen/Qwen3-1.7B-Base"
     titan_model = TitanJobModelConfig(name="qwen3", flavor="1.7B")
-
-    max_req_tokens = 512
-    max_res_tokens = 128
-
-    # ---- Setup WandB Logger ---- #
-    logger = get_metric_logger(
-=======
     # Get parameters from config with fallbacks
     group_size = cfg.group_size
     model = cfg.model
     max_req_tokens = cfg.max_req_tokens
     max_res_tokens = cfg.max_res_tokens
     mlogger = get_metric_logger(
->>>>>>> c50a2a1b
         "wandb",
         freq=1,
         project="grpo-training",
