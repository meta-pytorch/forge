--- conflicted
+++ resolved
@@ -15,7 +15,6 @@
 import torch.nn.functional as F
 import torchstore as ts
 from datasets import load_dataset
-import torch.distributed.checkpoint as dcp
 from forge.actors.policy import Policy
 from forge.actors.reference_model import ReferenceModel
 from forge.actors.replay_buffer import ReplayBuffer
@@ -98,47 +97,12 @@
         return cls(str(group_id), episodes)
 
 
-<<<<<<< HEAD
-@dataclass
-class Trainer(ForgeActor):
-    """GRPO Trainer implementation for policy optimization."""
-
-    model_name: str
-    learning_rate: float = 1e-5
-    beta: float = 0.1
-    device: torch.device | None = None
-    state_dict_key: str = "model_state_dict"
-    dp_rank: int = 0  # TODO: support data parallelism, hard code it for now
-    use_dcp: bool = True
-
-
-    @endpoint
-    async def setup(self):
-        if self.device is None:
-            self.device = torch.device("cuda" if torch.cuda.is_available() else "cpu")
-
-        self.model = AutoModelForCausalLM.from_pretrained(
-            self.model_name,
-            dtype=torch.bfloat16,
-            trust_remote_code=True,
-        ).to(self.device)
-        self.model.train()
-
-        self.optimizer = torch.optim.AdamW(
-            self.model.parameters(), lr=self.learning_rate
-        )
-        self.optimizer.zero_grad()
-=======
 def collate(batches: list[list[Episode]]):
     inputs = []
     targets = []
     for batch in batches:
         request = [e.request_tensor for e in batch]
         request = torch.stack(request)  # [b x s]
->>>>>>> 0096e728
-
-        response = [e.response_tensor for e in batch]
-        response = torch.stack(response)  # [b x s]
 
         ref_logprobs = [e.ref_logprobs for e in batch]
         ref_logprobs = torch.stack(ref_logprobs).squeeze()  # [b x s]
@@ -171,24 +135,6 @@
     return logprobs
 
 
-<<<<<<< HEAD
-    @endpoint
-    async def push_weights(self, version: int):
-        """Update policy model weights with trainer's current weights."""
-        key = f"{self.state_dict_key}{DELIM}{version}"  # Use version as unique id
-        new_sd = _qwen3_hf_to_vllm(self.model.state_dict(), num_layers=28)
-        start_time = time.time()
-        if self.use_dcp:
-            metadata = dcp.save(checkpoint_id=key, state_dict=new_sd)
-            await ts.put(key, metadata)
-        else:
-            await ts.put_state_dict(new_sd, key)
-        
-        end_time = time.time()
-        self.logger.debug(
-            f"Pushed weights to {key} in {end_time - start_time:.2f} seconds"
-        )
-=======
 def simple_grpo_loss(
     logits: torch.Tensor,
     response: torch.Tensor,
@@ -206,7 +152,6 @@
         / (padding_mask.sum(dim=1).clamp(min=1.0))
     ).mean()
     return loss
->>>>>>> 0096e728
 
 
 @dataclass
