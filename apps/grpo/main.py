--- conflicted
+++ resolved
@@ -358,13 +358,9 @@
                 loss = await trainer.train_step.choose(inputs, targets)
                 training_step += 1
                 mlogger.log("loss/training_step", loss, training_step)
-<<<<<<< HEAD
-                await trainer.push_weights.call(training_step)
-=======
-                await trainer.push_weights.fanout(
-                    training_step, vllm_tp_DEPRECATED=policy_tp_size
+                await trainer.push_weights.call(
+                  training_step, vllm_tp_DEPRECATED=policy_tp_size
                 )
->>>>>>> 825596bb
                 await policy.update_weights.fanout(training_step)
 
     print("Starting GRPO training loops...")
