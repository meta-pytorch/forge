# Copyright (c) Meta Platforms, Inc. and affiliates.
# All rights reserved.
#
# This source code is licensed under the BSD-style license found in the
# LICENSE file in the root directory of this source tree.

# Usage: python -m apps.grpo.main --config apps/grpo/qwen3_1_7b.yaml

import asyncio

import time
import uuid
from dataclasses import dataclass
from typing import Any, Callable

import torch
import torch.nn.functional as F
import torchstore as ts
from datasets import load_dataset
from forge.actors._torchstore_utils import (
    get_dcp_whole_state_dict_key,
    get_param_prefix,
)
from forge.actors.policy import Policy
from forge.actors.reference_model import ReferenceModel
from forge.actors.replay_buffer import ReplayBuffer
from forge.actors.trainer import RLTrainer
from forge.cli.config import parse
from forge.controller.actor import ForgeActor
from forge.controller.provisioner import shutdown
from forge.data.rewards import MathReward, ThinkingReward
from forge.observability.metric_actors import get_or_create_metric_logger
from forge.observability.metrics import record_metric, Reduce
from forge.observability.perf_tracker import Tracer
from forge.util.ops import selective_log_softmax
from monarch.actor import endpoint
from omegaconf import DictConfig
from vllm.transformers_utils.tokenizer import get_tokenizer


@dataclass
class Episode:
    # TODO: add adtional layer for multi-turn
    episode_id: str
    request: str
    policy_version: int
    pad_id: int
    request_len: int
    response_len: int
    target: Any | None = None
    # processed data
    response: str | None = None
    request_tokens: list[int] | None = None
    response_tokens: list[int] | None = None
    ref_logprobs: torch.Tensor | None = None
    reward: float | None = None
    advantage: float | None = None

    @property
    def request_tensor(self):
        tensor = torch.tensor(self.request_tokens, dtype=torch.long)
        if tensor.shape[0] < self.request_len:  # left pad
            diff = self.request_len - tensor.shape[0]
            tensor = F.pad(tensor, (diff, 0), value=self.pad_id)
        return tensor

    @property
    def response_tensor(self):
        tensor = torch.tensor(self.response_tokens, dtype=torch.long)
        if tensor.shape[0] < self.response_len:  # right pad
            diff = self.response_len - tensor.shape[0]
            tensor = F.pad(tensor, (0, diff), value=self.pad_id)
        return tensor


@dataclass
class Group:
    group_id: str
    episodes: list[Episode]

    @classmethod
    def new_group(
        cls,
        group_id: int,
        group_size: int,
        request: str,
        policy_version: int,
        pad_id: int,
        request_len: int,
        response_len: int,
        target: Any = None,
    ):
        episodes = []
        for _ in range(group_size):
            episodes.append(
                Episode(
                    episode_id=str(uuid.uuid4()),
                    request=request,
                    policy_version=policy_version,
                    pad_id=pad_id,
                    request_len=request_len,
                    response_len=response_len,
                    target=target,
                )
            )
        return cls(str(group_id), episodes)


def collate(batches: list[list[Episode]]):
    inputs = []
    targets = []
    for batch in batches:
        request = [e.request_tensor for e in batch]
        request = torch.stack(request)  # [b x s]

        response = [e.response_tensor for e in batch]
        response = torch.stack(response)  # [b x s]

        ref_logprobs = [e.ref_logprobs for e in batch]
        ref_logprobs = torch.stack(ref_logprobs).squeeze()  # [b x s]

        advantages = [e.advantage for e in batch]
        advantages = torch.tensor(advantages).unsqueeze(-1)  # [b x 1]

        pad_id = batch[0].pad_id
        mask = response != pad_id

        input = {"tokens": torch.cat([request, response], dim=1)}
        target = {
            "response": response,
            "ref_logprobs": ref_logprobs,
            "advantages": advantages,
            "padding_mask": mask,
        }
        inputs.append(input)
        targets.append(target)
    return inputs, targets


def compute_logprobs(
    logits: torch.Tensor, input_ids: torch.Tensor, temperature: float = 1.0
) -> torch.Tensor:
    context_length = logits.shape[1] - input_ids.shape[1]
    logits = logits[:, context_length - 1 : -1].to(input_ids.device)
    scaled_logits = logits / temperature
    logprobs = selective_log_softmax(scaled_logits, input_ids)
    return logprobs


def simple_grpo_loss(
    logits: torch.Tensor,
    response: torch.Tensor,
    ref_logprobs: torch.Tensor,
    advantages: torch.Tensor,
    padding_mask: torch.Tensor,
    beta: float = 0.1,
) -> torch.Tensor:
    logprobs = compute_logprobs(logits, response)
    kl = torch.exp(ref_logprobs - logprobs) - (ref_logprobs - logprobs) - 1
    per_token_policy_loss = torch.exp(logprobs - logprobs.detach()) * advantages
    per_token_loss = -(per_token_policy_loss - beta * kl)
    loss = (
        ((per_token_loss * padding_mask).sum(dim=1))
        / (padding_mask.sum(dim=1).clamp(min=1.0))
    ).mean()
    return loss


@dataclass
class RewardActor(ForgeActor):
    """Reward actor that uses a list of scoring functions."""

    reward_functions: list[Callable]

    @endpoint
    async def evaluate_response(self, prompt: str, response: str, target: str) -> float:
        total_rewards = 0.0
        for reward_fn in self.reward_functions:
            reward = reward_fn(prompt, response, target)
            total_rewards += reward

            # Get a name for the reward function (works for classes, functions, lambdas)
            reward_fn_name = getattr(
                reward_fn, "__name__", reward_fn.__class__.__name__
            )
            # per function reward
            record_metric(
                f"reward/evaluate_response/sum_{reward_fn_name}_reward",
                reward,
                Reduce.SUM,
            )
            record_metric(
                f"reward/evaluate_response/avg_{reward_fn_name}_reward",
                reward,
                Reduce.MEAN,
            )
            record_metric(
                f"reward/evaluate_response/std_{reward_fn_name}_reward",
                reward,
                Reduce.STD,
            )

            # avg total reward
            record_metric(
                "reward/evaluate_response/avg_total_reward",
                reward,
                Reduce.MEAN,
            )

            # count fn calls
            record_metric(
                f"reward/evaluate_response/count_{reward_fn_name}_calls",
                1,
                Reduce.SUM,
            )

        avg_reward = total_rewards / len(self.reward_functions)
        return avg_reward


@dataclass
class ComputeAdvantages(ForgeActor):
    """Compute advantages for GRPO using reward signals."""

    @endpoint
    async def compute(self, group: Group) -> list[float]:
        # TODO: add batch processing
        rewards = torch.tensor([[e.reward for e in group.episodes]])
        mean = rewards.mean(1, keepdim=True)
        std = rewards.std(1, keepdim=True)
        advantages = (rewards - mean) / (std + 1e-4)
        return advantages.squeeze(0).tolist()


@dataclass
class DatasetActor(ForgeActor):
    """Actor wrapper for HuggingFace dataset to provide async interface."""

    path: str = "openai/gsm8k"
    revision: str = "main"
    data_split: str = "train"
    streaming: bool = True
    model: str = "Qwen/Qwen3-1.7B"

    @endpoint
    def setup(self):
        self._tokenizer = get_tokenizer(self.model)

        def gsm8k_transform(sample):
            system_prompt = """
            Put all your scratchpad work between <think> and </think> tags.
            Your final answer should be between <answer> and </answer> tags otherwise it will not be scored.
            """
            request: str = sample["question"]
            as_chat = [
                {"role": "system", "content": system_prompt},
                {"role": "user", "content": request},
            ]
            formatted_request = self._tokenizer.apply_chat_template(
                as_chat,
                tokenize=False,
                add_generation_prompt=True,
            )
            target: str = sample["answer"]
            formatted_target = target.split("#### ")[1]
            return {"request": formatted_request, "target": formatted_target}

        ds = load_dataset(
            self.path, self.revision, split=self.data_split, streaming=self.streaming
        )
        ds = ds.map(gsm8k_transform)
        ds = ds.shuffle()
        self._iterator = iter(ds)

    @endpoint
    async def sample(self) -> dict[str, str] | None:
        try:
            sample = next(self._iterator)

            # Record dataset metrics
            record_metric("dataset/sample/count_samples_generated", 1, Reduce.SUM)
            record_metric(
                "dataset/sample/avg_sample_len",
                len(sample["request"]),
                Reduce.MEAN,
            )

            return sample
        except StopIteration:
            return None

    @endpoint
    async def pad_token(self):
        return self._tokenizer.pad_token_id


async def drop_weights(version: int):
    print(f"Dropping weights @ version {version}")
    start_time = time.perf_counter()
    prefix = get_param_prefix(version)
    matching_keys = await ts.keys(prefix)
    # TODO: once we have something like `get_meta()` in torchstore, we can just
    # query the type of the object instead of relying on keys.
    dcp_key = get_dcp_whole_state_dict_key(version)
    if dcp_key in matching_keys:
        dcp_handle = await ts.get(dcp_key)
        dcp_handle.drop()
    for key in matching_keys:
        await ts.delete(key)
    elapsed = time.perf_counter() - start_time
    print(f"Dropped weights @ version {version}, took {elapsed:.2f} seconds")


async def main(cfg: DictConfig):
    """Main GRPO training loop with rollout and training processes."""
    group_size = cfg.group_size
    max_req_tokens = cfg.max_req_tokens
    max_res_tokens = cfg.max_res_tokens

    # initialize before spawning services
    mlogger = await get_or_create_metric_logger()

    # ---- Setup services ---- #
    await ts.initialize(strategy=ts.ControllerStorageVolumes())
    (
        dataloader,
        policy,
        trainer,
        replay_buffer,
        compute_advantages,
        ref_model,
        reward_actor,
    ) = await asyncio.gather(
        DatasetActor.options(**cfg.actors.dataset).as_actor(**cfg.dataset),
        Policy.options(**cfg.services.policy).as_service(**cfg.policy),
        RLTrainer.options(**cfg.actors.trainer).as_actor(
            **cfg.trainer, loss=simple_grpo_loss
        ),
        ReplayBuffer.options(**cfg.actors.replay_buffer).as_actor(
            **cfg.replay_buffer, collate=collate
        ),
        ComputeAdvantages.options(**cfg.actors.compute_advantages).as_actor(),
        ReferenceModel.options(**cfg.services.ref_model).as_service(**cfg.ref_model),
        RewardActor.options(**cfg.services.reward_actor).as_service(
            reward_functions=[MathReward(), ThinkingReward()]
        ),
    )

    # Initialize logging backends after all processes are spawned (e.g. wandb)
    metric_logging = cfg.get("metric_logging", {"console": {"log_per_rank": False}})
    await mlogger.init_backends.call_one(metric_logging)

    print("All services initialized successfully!")

    # ---- Core RL loops ---- #
    async def continuous_rollouts():
        rollout_count = 0
        pad_id = await dataloader.pad_token.call_one()
        while True:
            t = Tracer("main_perf/continuous_rollouts")
            t.start()
            sample = await dataloader.sample.call_one()
            if sample is None:
                print("Dataloader is empty, exiting continuous rollout")
                return

            t.step("data_loading")

            prompt, target = sample["request"], sample["target"]
            responses = await policy.generate.route(prompt)
            # TODO: this shall be part of the responses metadata instead of a separate call
            version = await policy.get_version.route()

            t.step("policy_generation")

            assert (
                len(responses) > 0
            ), "Sanity check: Responses should NEVER return empty"
            assert (
                version := responses[0].generator_version
            ) is not None, "Response must indicate a version"
            group = Group.new_group(
                group_id=rollout_count,
                group_size=group_size,
                request=prompt,
                policy_version=version,
                pad_id=pad_id,
                request_len=max_req_tokens,
                response_len=max_res_tokens,
                target=target,
            )

            input_ids = torch.ones(
                (group_size, max_req_tokens + max_res_tokens),
                dtype=torch.long,
                device="cuda",
            )
            # Populate episode info and calculate rewards
            for i, (episode, response) in enumerate(zip(group.episodes, responses)):
                episode.request_tokens = response.prompt_ids
                episode.response_tokens = response.token_ids
                episode.response = response.text
                input_ids[i, :max_req_tokens] = episode.request_tensor
                input_ids[i, max_req_tokens:] = episode.response_tensor
                episode.reward = await reward_actor.evaluate_response.route(
                    prompt=prompt, response=response.text, target=target
                )

            t.step("reward_evaluation")

            # Calculate reference logprobs
            ref_logits = await ref_model.forward.route(input_ids)
            t.step("reference_model_forward")

            ref_logprobs = compute_logprobs(ref_logits, input_ids[:, max_req_tokens:])
            for i, episode in enumerate(group.episodes):
                episode.ref_logprobs = ref_logprobs[i]
            del ref_logits, ref_logprobs, input_ids
            t.step("compute_logprobs")

            # Calculate advantages and add to replay buffer
            advantages = await compute_advantages.compute.call_one(group)
            for episode, advantage in zip(group.episodes, advantages):
                episode.advantage = advantage
                await replay_buffer.add.call_one(episode)

            # Log metrics
            rollout_count += 1
            record_metric(
                "main/continuous_rollouts/count_rollout_iterations", 1, Reduce.SUM
            )
            t.stop()

    async def continuous_training():
        training_step = 0
        restart_tracer = True  # Flag to control when to restart tracer

        while True:
            # Restart tracer when needed (initial start or after completing a training step)
            # Otherwise, we cannot measure time waiting for buffer
            if restart_tracer:
                t = Tracer("main_perf/continuous_training")
                t.start()
                restart_tracer = False

            batch = await replay_buffer.sample.call_one(
                curr_policy_version=training_step
            )
            if batch is None:
                await asyncio.sleep(0.1)
            else:
                t.step("waiting_for_buffer")

                inputs, targets = batch
<<<<<<< HEAD
                await trainer.train_step.call_one(inputs, targets)
=======
                loss = await trainer.train_step.call(inputs, targets)
>>>>>>> 5f0ff2df
                training_step += 1
                t.step("train_step")

                await trainer.push_weights.call(training_step)
                t.step("push_weights")

                await policy.update_weights.fanout(training_step)
                t.step("update_weights")

                # if training_step >= 2:
                #     await drop_weights(training_step - 1)
                #     t.step("drop_weights")

                t.stop()
                restart_tracer = True

                # Flush metrics every training step to WandB
                await mlogger.flush.call_one(training_step)

    num_rollout_threads = cfg.get("rollout_threads", 1)
    num_training_threads = cfg.get("training_threads", 1)
    print(
        f"Starting GRPO with {num_rollout_threads} rollout threads, {num_training_threads} training threads"
    )
    rollout_tasks = [
        asyncio.create_task(continuous_rollouts()) for _ in range(num_rollout_threads)
    ]
    training_task = asyncio.create_task(continuous_training())

    try:
        await asyncio.gather(*rollout_tasks, training_task)
    except KeyboardInterrupt:
        print("Training interrupted by user")
        for rollout_task in rollout_tasks:
            rollout_task.cancel()
        training_task.cancel()
    finally:
        print("Shutting down...")

        # give mlogger time to shutdown backends, otherwise they can stay running.
        # TODO (felipemello) find more elegant solution
        await mlogger.shutdown.call_one()
        await asyncio.sleep(2)

        await asyncio.gather(
            DatasetActor.shutdown(dataloader),
            policy.shutdown(),
            RLTrainer.shutdown(trainer),
            ReplayBuffer.shutdown(replay_buffer),
            ComputeAdvantages.shutdown(compute_advantages),
            ref_model.shutdown(),
            reward_actor.shutdown(),
        )
        # TODO - add a global shutdown that implicitly shuts down all services
        # and remote allocations
        await shutdown()


if __name__ == "__main__":

    @parse
    def _main(cfg):
        asyncio.run(main(cfg))

    _main()  # @parse grabs the cfg from CLI<|MERGE_RESOLUTION|>--- conflicted
+++ resolved
@@ -452,11 +452,7 @@
                 t.step("waiting_for_buffer")
 
                 inputs, targets = batch
-<<<<<<< HEAD
-                await trainer.train_step.call_one(inputs, targets)
-=======
-                loss = await trainer.train_step.call(inputs, targets)
->>>>>>> 5f0ff2df
+                await trainer.train_step.call(inputs, targets)
                 training_step += 1
                 t.step("train_step")
 
