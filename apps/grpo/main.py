# Copyright (c) Meta Platforms, Inc. and affiliates.
# All rights reserved.
#
# This source code is licensed under the BSD-style license found in the
# LICENSE file in the root directory of this source tree.

# Usage: python -m apps.grpo.main --config apps/grpo/qwen3_1_7b.yaml

import asyncio
import time
import uuid
from dataclasses import dataclass
from typing import Any, Callable

import torch
import torch.nn.functional as F
import torchstore as ts
from datasets import load_dataset
from forge.actors.policy import Policy
from forge.actors.reference_model import ReferenceModel
from forge.actors.replay_buffer import ReplayBuffer
from forge.actors.trainer import RLTrainer
from forge.cli.config import parse
from forge.controller.actor import ForgeActor
from forge.controller.provisioner import shutdown
from forge.data.rewards import MathReward, ThinkingReward
<<<<<<< HEAD
from forge.observability.metric_actors import GlobalLoggingActor
from forge.observability.metrics import record_metric, ReductionType
from forge.observability.perf_tracker import StepTimer
from monarch.actor import endpoint, get_or_spawn_controller
=======
from forge.util.metric_logging import get_metric_logger
from forge.util.ops import selective_log_softmax
from monarch.actor import endpoint
>>>>>>> 2785d716
from omegaconf import DictConfig
from vllm.transformers_utils.tokenizer import get_tokenizer


@dataclass
class Episode:
    # TODO: add adtional layer for multi-turn
    episode_id: str
    request: str
    policy_version: int
    pad_id: int
    request_len: int
    response_len: int
    target: Any | None = None
    # processed data
    response: str | None = None
    request_tokens: list[int] | None = None
    response_tokens: list[int] | None = None
    ref_logprobs: torch.Tensor | None = None
    reward: float | None = None
    advantage: float | None = None

    @property
    def request_tensor(self):
        tensor = torch.tensor(self.request_tokens, dtype=torch.long)
        if tensor.shape[0] < self.request_len:  # left pad
            diff = self.request_len - tensor.shape[0]
            tensor = F.pad(tensor, (diff, 0), value=self.pad_id)
        return tensor

    @property
    def response_tensor(self):
        tensor = torch.tensor(self.response_tokens, dtype=torch.long)
        if tensor.shape[0] < self.response_len:  # right pad
            diff = self.response_len - tensor.shape[0]
            tensor = F.pad(tensor, (0, diff), value=self.pad_id)
        return tensor


@dataclass
class Group:
    group_id: str
    episodes: list[Episode]

    @classmethod
    def new_group(
        cls,
        group_id: int,
        group_size: int,
        request: str,
        policy_version: int,
        pad_id: int,
        request_len: int,
        response_len: int,
        target: Any = None,
    ):
        episodes = []
        for _ in range(group_size):
            episodes.append(
                Episode(
                    episode_id=str(uuid.uuid4()),
                    request=request,
                    policy_version=policy_version,
                    pad_id=pad_id,
                    request_len=request_len,
                    response_len=response_len,
                    target=target,
                )
            )
        return cls(str(group_id), episodes)


def collate(batches: list[list[Episode]]):
    inputs = []
    targets = []
    for batch in batches:
        request = [e.request_tensor for e in batch]
        request = torch.stack(request)  # [b x s]

        response = [e.response_tensor for e in batch]
        response = torch.stack(response)  # [b x s]

        ref_logprobs = [e.ref_logprobs for e in batch]
        ref_logprobs = torch.stack(ref_logprobs).squeeze()  # [b x s]

        advantages = [e.advantage for e in batch]
        advantages = torch.tensor(advantages).unsqueeze(-1)  # [b x 1]

        pad_id = batch[0].pad_id
        mask = response != pad_id

        input = {"tokens": torch.cat([request, response], dim=1)}
        target = {
            "response": response,
            "ref_logprobs": ref_logprobs,
            "advantages": advantages,
            "padding_mask": mask,
        }
        inputs.append(input)
        targets.append(target)
    return inputs, targets


def compute_logprobs(
    logits: torch.Tensor, input_ids: torch.Tensor, temperature: float = 1.0
) -> torch.Tensor:
    context_length = logits.shape[1] - input_ids.shape[1]
    logits = logits[:, context_length - 1 : -1].to(input_ids.device)
    scaled_logits = logits / temperature
    logprobs = selective_log_softmax(scaled_logits, input_ids)
    return logprobs


def simple_grpo_loss(
    logits: torch.Tensor,
    response: torch.Tensor,
    ref_logprobs: torch.Tensor,
    advantages: torch.Tensor,
    padding_mask: torch.Tensor,
    beta: float = 0.1,
) -> torch.Tensor:
    logprobs = compute_logprobs(logits, response)
    kl = torch.exp(ref_logprobs - logprobs) - (ref_logprobs - logprobs) - 1
    per_token_policy_loss = torch.exp(logprobs - logprobs.detach()) * advantages
    per_token_loss = -(per_token_policy_loss - beta * kl)
    loss = (
        ((per_token_loss * padding_mask).sum(dim=1))
        / (padding_mask.sum(dim=1).clamp(min=1.0))
    ).mean()
    return loss


@dataclass
class RewardActor(ForgeActor):
    """Reward actor that uses a list of scoring functions."""

    reward_functions: list[Callable]

    @endpoint
    async def evaluate_response(self, prompt: str, response: str, target: str) -> float:
        total_rewards = 0.0
        for reward_fn in self.reward_functions:
            reward = reward_fn(prompt, response, target)
            total_rewards += reward

            # Get a name for the reward function (works for classes, functions, lambdas)
            reward_fn_name = getattr(
                reward_fn, "__name__", reward_fn.__class__.__name__
            )
            # # per function reward
            record_metric(
                f"reward/evaluate_response/sum_{reward_fn_name}_reward",
                reward,
                ReductionType.SUM,
            )
            record_metric(
                f"reward/evaluate_response/avg_{reward_fn_name}_reward",
                reward,
                ReductionType.MEAN,
            )
            record_metric(
                f"reward/evaluate_response/std_{reward_fn_name}_reward",
                reward,
                ReductionType.STD,
            )

            # # avg total reward
            record_metric(
                "reward/evaluate_response/avg_total_reward",
                reward,
                ReductionType.MEAN,
            )

            # # count fn calls
            record_metric(
                f"reward/evaluate_response/count_{reward_fn_name}_calls",
                1,
                ReductionType.SUM,
            )

        avg_reward = total_rewards / len(self.reward_functions)
        return avg_reward


@dataclass
class ComputeAdvantages(ForgeActor):
    """Compute advantages for GRPO using reward signals."""

    @endpoint
    async def compute(self, group: Group) -> list[float]:
        # TODO: add batch processing
        rewards = torch.tensor([[e.reward for e in group.episodes]])
        mean = rewards.mean(1, keepdim=True)
        std = rewards.std(1, keepdim=True)
        advantages = (rewards - mean) / (std + 1e-4)
        return advantages.squeeze(0).tolist()


@dataclass
class DatasetActor(ForgeActor):
    """Actor wrapper for HuggingFace dataset to provide async interface."""

    path: str = "openai/gsm8k"
    revision: str = "main"
    data_split: str = "train"
    streaming: bool = True
    model: str = "Qwen/Qwen3-1.7B"

    @endpoint
    def setup(self):
        self._tokenizer = get_tokenizer(self.model)

        def gsm8k_transform(sample):
            system_prompt = """
            Put all your scratchpad work between <think> and </think> tags.
            Your final answer should be between <answer> and </answer> tags otherwise it will not be scored.
            """
            request: str = sample["question"]
            as_chat = [
                {"role": "system", "content": system_prompt},
                {"role": "user", "content": request},
            ]
            formatted_request = self._tokenizer.apply_chat_template(
                as_chat,
                tokenize=False,
                add_generation_prompt=True,
            )
            target: str = sample["answer"]
            formatted_target = target.split("#### ")[1]
            return {"request": formatted_request, "target": formatted_target}

        ds = load_dataset(
            self.path, self.revision, split=self.data_split, streaming=self.streaming
        )
        ds = ds.map(gsm8k_transform)
        ds = ds.shuffle()
        self._iterator = iter(ds)

    @endpoint
    async def sample(self) -> dict[str, str] | None:
        try:
            sample = next(self._iterator)

            # Record dataset metrics
            record_metric(
                "dataset/sample/count_samples_generated", 1, ReductionType.SUM
            )
            record_metric(
                "dataset/sample/avg_sample_len",
                len(sample["request"]),
                ReductionType.MEAN,
            )

            return sample
        except StopIteration:
            return None

    @endpoint
    async def pad_token(self):
        return self._tokenizer.pad_token_id


async def main(cfg: DictConfig):
    """Main GRPO training loop with rollout and training processes."""
    group_size = cfg.group_size
    max_req_tokens = cfg.max_req_tokens
    max_res_tokens = cfg.max_res_tokens
<<<<<<< HEAD

    # Initialize observability system - hardcode the backends configuration
    backends = [
        {
            "class": "console",
            "log_per_rank": False,
        }
    ]

    # Add wandb backend if wandb config is present
    if hasattr(cfg, "wandb") and cfg.wandb:
        timestamp = time.strftime("%Y%m%d_%H%M%S")
        wandb_backend = {
            "class": "wandb",
            "project": cfg.wandb.project,
            "group": f"{cfg.wandb.group}_{timestamp}",
            "mode": "wandb_rank_0_reduce_all",
            "log_per_rank": False,
        }
        backends.append(wandb_backend)

    logging_config = {"backends": backends}

    # Initialize global logging system (before services that record metrics)
    global_logger = await get_or_spawn_controller("global_logger", GlobalLoggingActor)
=======
    # TODO: delete this logic after we are confident on the vllm weight sync long term fix PR #184
    policy_tp_size = cfg.policy.engine_config.tensor_parallel_size
    mlogger = get_metric_logger(
        "wandb",
        freq=1,
        project="grpo-training",
    )
>>>>>>> 2785d716

    # ---- Setup services ---- #
    await ts.initialize(strategy=ts.ControllerStorageVolumes())
    (
        dataloader,
        policy,
        trainer,
        replay_buffer,
        compute_advantages,
        ref_model,
        reward_actor,
    ) = await asyncio.gather(
        DatasetActor.options(**cfg.services.dataset).as_service(**cfg.dataset),
        Policy.options(**cfg.services.policy).as_service(**cfg.policy),
        RLTrainer.options(**cfg.services.trainer).as_service(
            **cfg.trainer, loss=simple_grpo_loss
        ),
        ReplayBuffer.options(**cfg.services.replay_buffer).as_service(
            **cfg.replay_buffer, collate=collate
        ),
        ComputeAdvantages.options(**cfg.services.compute_advantages).as_service(),
        ReferenceModel.options(**cfg.services.ref_model).as_service(**cfg.ref_model),
        RewardActor.options(**cfg.services.reward_actor).as_service(
            reward_functions=[MathReward(), ThinkingReward()]
        ),
    )

    # Setup logging for the main process (needed for record_metric calls in main)
    from forge.observability.metric_actors import LocalFetcherActor
    from monarch.actor import this_proc

    main_fetcher = await this_proc().spawn(
        "main_local_fetcher", LocalFetcherActor, global_logger
    )
    await asyncio.gather(
        global_logger.register_fetcher.call_one(main_fetcher, "main_local_fetcher")
    )

    # Initialize backends first (this sets the config)
    await global_logger.initialize_backends.call_one(logging_config)

    # THEN initialize the main process fetcher (now that config is available)
    await main_fetcher.init_collector.call_one({})

    print("All services initialized successfully!")

    # Set up a global step counter for consistent metric flushing
    global_step = 0

    # ---- Core RL loops ---- #
    async def continuous_rollouts():
        rollout_count = 0
        pad_id = await dataloader.pad_token.route()
        while True:
            timer = StepTimer("main_perf/rollout", sync_cuda_event=False)
            timer.start()
            sample = await dataloader.sample.route()
            if sample is None:
                print("Dataloader is empty, exiting continuous rollout")
                return

            timer.step("data_loading")

            prompt, target = sample["request"], sample["target"]
            responses = await policy.generate.route(prompt)
<<<<<<< HEAD
            # TODO: this shall be part of the responses metadata instead of a separate call
            version = await policy.get_version.route()

            timer.step("policy_generation")

=======
            assert (
                len(responses) > 0
            ), "Sanity check: Responses should NEVER return empty"
            assert (
                version := responses[0].generator_version
            ) is not None, "Response must indicate a version"
>>>>>>> 2785d716
            group = Group.new_group(
                group_id=rollout_count,
                group_size=group_size,
                request=prompt,
                policy_version=version,
                pad_id=pad_id,
                request_len=max_req_tokens,
                response_len=max_res_tokens,
                target=target,
            )

            input_ids = torch.ones(
                (group_size, max_req_tokens + max_res_tokens),
                dtype=torch.long,
                device="cuda",
            )
            # Populate episode info and calculate rewards
            for i, (episode, response) in enumerate(zip(group.episodes, responses)):
                episode.request_tokens = response.prompt_ids
                episode.response_tokens = response.token_ids
                episode.response = response.text
                input_ids[i, :max_req_tokens] = episode.request_tensor
                input_ids[i, max_req_tokens:] = episode.response_tensor
                episode.reward = await reward_actor.evaluate_response.route(
                    prompt=prompt, response=response.text, target=target
                )

            timer.step("reward_evaluation")

            # Calculate reference logprobs
            ref_logits = await ref_model.forward.route(input_ids)
            timer.step("reference_model_forward")

            ref_logprobs = compute_logprobs(ref_logits, input_ids[:, max_req_tokens:])
            for i, episode in enumerate(group.episodes):
                episode.ref_logprobs = ref_logprobs[i]
            del ref_logits, ref_logprobs, input_ids
            timer.step("compute_logprobs")

            # Calculate advantages and add to replay buffer
            advantages = await compute_advantages.compute.route(group)
            for episode, advantage in zip(group.episodes, advantages):
                episode.advantage = advantage
                await replay_buffer.add.route(episode)
                record_metric(
                    "main/rollout/avg_advantage", advantage, ReductionType.MEAN
                )
                record_metric(
                    "main/rollout/std_advantage", advantage, ReductionType.STD
                )
            timer.step("advantage_computation")

            rollout_count += 1
            record_metric("main/rollout/count_rollout_iterations", 1, ReductionType.SUM)
            timer.end()

    async def continuous_training():
        training_step = 0
        while True:
            timer = StepTimer("main_perf/training", sync_cuda_event=False)
            timer.start()

            batch = await replay_buffer.sample.route(curr_policy_version=training_step)
            if batch is None:
                # Track time waiting for buffer
                wait_start = time.perf_counter()
                await asyncio.sleep(0.1)
                wait_end = time.perf_counter()
                record_metric(
                    "main/training/total_buffer_wait_time_s",
                    wait_end - wait_start,
                    ReductionType.SUM,
                )
            else:
                timer.step("buffer_sampling")

                inputs, targets = batch
                loss = await trainer.train_step.route(inputs, targets)

                timer.step("training_step")

                # Record training metrics
                record_metric(
                    "main/training/count_training_iterations", 1, ReductionType.SUM
                )

                training_step += 1
<<<<<<< HEAD
                await trainer.push_weights.fanout(training_step)
=======
                mlogger.log("loss/training_step", loss, training_step)
                await trainer.push_weights.fanout(
                    training_step, vllm_tp_DEPRECATED=policy_tp_size
                )
>>>>>>> 2785d716
                await policy.update_weights.fanout(training_step)

                timer.step("weight_updates")

                # Flush metrics every training step to WandB
                await global_logger.flush.call_one(training_step)
                timer.end()

    print("Starting GRPO training loops...")
    # TODO: Start multiple rollouts once all serivces support it
    rollout_task = asyncio.create_task(continuous_rollouts())
    training_task = asyncio.create_task(continuous_training())

    try:
        await asyncio.gather(rollout_task, training_task)
    except KeyboardInterrupt:
        print("Training interrupted by user")
        rollout_task.cancel()
        training_task.cancel()
    finally:
        print("Shutting down...")
        await asyncio.gather(global_logger.shutdown.call_one())

        await asyncio.gather(
            dataloader.shutdown(),
            policy.shutdown(),
            trainer.shutdown(),
            replay_buffer.shutdown(),
            compute_advantages.shutdown(),
            ref_model.shutdown(),
            reward_actor.shutdown(),
        )
        # TODO - add a global shutdown that implicitly shuts down all services
        # and remote allocations
        await shutdown()


if __name__ == "__main__":

    @parse
    def _main(cfg):
        asyncio.run(main(cfg))

    _main()  # @parse grabs the cfg from CLI<|MERGE_RESOLUTION|>--- conflicted
+++ resolved
@@ -24,16 +24,12 @@
 from forge.controller.actor import ForgeActor
 from forge.controller.provisioner import shutdown
 from forge.data.rewards import MathReward, ThinkingReward
-<<<<<<< HEAD
 from forge.observability.metric_actors import GlobalLoggingActor
 from forge.observability.metrics import record_metric, ReductionType
 from forge.observability.perf_tracker import StepTimer
-from monarch.actor import endpoint, get_or_spawn_controller
-=======
 from forge.util.metric_logging import get_metric_logger
 from forge.util.ops import selective_log_softmax
-from monarch.actor import endpoint
->>>>>>> 2785d716
+from monarch.actor import endpoint, get_or_spawn_controller
 from omegaconf import DictConfig
 from vllm.transformers_utils.tokenizer import get_tokenizer
 
@@ -301,7 +297,6 @@
     group_size = cfg.group_size
     max_req_tokens = cfg.max_req_tokens
     max_res_tokens = cfg.max_res_tokens
-<<<<<<< HEAD
 
     # Initialize observability system - hardcode the backends configuration
     backends = [
@@ -327,7 +322,6 @@
 
     # Initialize global logging system (before services that record metrics)
     global_logger = await get_or_spawn_controller("global_logger", GlobalLoggingActor)
-=======
     # TODO: delete this logic after we are confident on the vllm weight sync long term fix PR #184
     policy_tp_size = cfg.policy.engine_config.tensor_parallel_size
     mlogger = get_metric_logger(
@@ -335,7 +329,6 @@
         freq=1,
         project="grpo-training",
     )
->>>>>>> 2785d716
 
     # ---- Setup services ---- #
     await ts.initialize(strategy=ts.ControllerStorageVolumes())
@@ -401,20 +394,17 @@
 
             prompt, target = sample["request"], sample["target"]
             responses = await policy.generate.route(prompt)
-<<<<<<< HEAD
             # TODO: this shall be part of the responses metadata instead of a separate call
             version = await policy.get_version.route()
 
             timer.step("policy_generation")
 
-=======
             assert (
                 len(responses) > 0
             ), "Sanity check: Responses should NEVER return empty"
             assert (
                 version := responses[0].generator_version
             ) is not None, "Response must indicate a version"
->>>>>>> 2785d716
             group = Group.new_group(
                 group_id=rollout_count,
                 group_size=group_size,
@@ -502,14 +492,7 @@
                 )
 
                 training_step += 1
-<<<<<<< HEAD
                 await trainer.push_weights.fanout(training_step)
-=======
-                mlogger.log("loss/training_step", loss, training_step)
-                await trainer.push_weights.fanout(
-                    training_step, vllm_tp_DEPRECATED=policy_tp_size
-                )
->>>>>>> 2785d716
                 await policy.update_weights.fanout(training_step)
 
                 timer.step("weight_updates")
