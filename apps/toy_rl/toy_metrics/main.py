# Copyright (c) Meta Platforms, Inc. and affiliates.
# All rights reserved.
#
# This source code is licensed under the BSD-style license found in the
# LICENSE file in the root directory of this source tree.

import asyncio

import logging
import time

from forge.controller.actor import ForgeActor
from forge.controller.provisioner import shutdown
from forge.observability.metric_actors import setup_metric_logger
from forge.observability.metrics import record_metric, ReductionType
from forge.observability.perf_tracker import trace, Tracer

from monarch.actor import current_rank, endpoint

logging.basicConfig(level=logging.DEBUG)


class TrainActor(ForgeActor):
    """Example training actor that records loss metrics."""

    @endpoint
<<<<<<< HEAD
    @record_perf_metrics(
        "trainer_perf", track_time=False, track_memory=True, use_gpu=False
    )
    async def train_step(self, step: int):
        rank = current_rank().rank

        # Phase 2: Use Timer for detailed step timing
        timer = Timer("trainer_perf/step", use_gpu=False)
        timer.start()
=======
    @trace("trainer_perf", track_time=False, track_memory=True, time_with_gpu=False)
    async def train_step(self, step: int):
        rank = current_rank().rank

        # Phase 2: Use Tracer for detailed step timing
        tracer = Tracer("trainer_perf/step", track_time=True, time_with_gpu=True)
        tracer.start()
>>>>>>> 7b5ef813

        # Simulate forward pass
        tracer.step("forward")

        # Simulate backward pass
        tracer.step("backward")

        value = rank * 1000 + 100 * step

        # Record training metrics
        record_metric("trainer/avg_grpo_loss", value, ReductionType.MEAN)
        record_metric("trainer/std_grpo_loss", value, ReductionType.STD)
        record_metric("trainer/count_training_steps", 1, ReductionType.SUM)
        record_metric("trainer/learning_rate", 0.001, ReductionType.MEAN)

        print(f"🔧 Train rank {rank}: Step {step}, loss={value}")

        tracer.stop()
        return value


class GeneratorActor(ForgeActor):
    """Example generation actor that records token count metrics."""

    @endpoint
    async def generate_step(self, step: int, substep: int):
        rank = current_rank().rank

<<<<<<< HEAD
        with record_perf_metrics_ctx(
            "policy_perf", track_time=True, track_memory=False, use_gpu=False
        ):
=======
        with trace(
            "policy_perf", track_time=True, track_memory=False, time_with_gpu=True
        ) as tracer:
>>>>>>> 7b5ef813

            value = rank * 1000 + step * 100 + substep * 10
            tracer.step("time_to_value")
            # Record generation metrics following the plan
            record_metric("policy/count_requests", 1, ReductionType.SUM)
            record_metric(
                "policy/sum_tokens_requested", 50, ReductionType.SUM
            )  # Simulated max_tokens
            record_metric("policy/sum_tokens_generated", value, ReductionType.SUM)
            record_metric("policy/count_sequences_completed", 1, ReductionType.SUM)
            record_metric("policy/avg_tokens_per_sample", value, ReductionType.MEAN)

            print(f"🎯 Gen rank {rank}: Step {step}.{substep}, tokens={value}")

        return value


# Main
async def main():
    """Example demonstrating distributed metric logging with different backends."""
    group = f"grpo_exp_{int(time.time())}"

    # Config format: {backend_name: backend_config_dict}
    # Each backend can specify reduce_across_ranks to control distributed logging behavior
    config = {
        "console": {"reduce_across_ranks": True},
        "wandb": {
            "project": "my_project",
            "group": group,
            "reduce_across_ranks": True,
            # Only useful if NOT reduce_across_ranks.
            "share_run_id": False,  # Share run ID across ranks -- Not recommended.
        },
    }

    service_config = {"procs": 2, "num_replicas": 2, "with_gpus": False}
    mlogger = await setup_metric_logger()

    # Spawn services first (triggers registrations via provisioner hook)
    trainer = await TrainActor.options(**service_config).as_service()
    generator = await GeneratorActor.options(**service_config).as_service()

    # Now init config on global (inits backends eagerly across fetchers)
    await mlogger.init_backends.call_one(config)

    for i in range(3):
        print(f"\n=== Global Step {i} ===")
        await trainer.train_step.fanout(i)
        for sub in range(3):
            await generator.generate_step.fanout(i, sub)
        await mlogger.flush.call_one(i)

    # shutdown
    await mlogger.shutdown.call_one()

    await asyncio.gather(
        trainer.shutdown(),
        generator.shutdown(),
    )

    await shutdown()


if __name__ == "__main__":
    asyncio.run(main())<|MERGE_RESOLUTION|>--- conflicted
+++ resolved
@@ -24,17 +24,6 @@
     """Example training actor that records loss metrics."""
 
     @endpoint
-<<<<<<< HEAD
-    @record_perf_metrics(
-        "trainer_perf", track_time=False, track_memory=True, use_gpu=False
-    )
-    async def train_step(self, step: int):
-        rank = current_rank().rank
-
-        # Phase 2: Use Timer for detailed step timing
-        timer = Timer("trainer_perf/step", use_gpu=False)
-        timer.start()
-=======
     @trace("trainer_perf", track_time=False, track_memory=True, time_with_gpu=False)
     async def train_step(self, step: int):
         rank = current_rank().rank
@@ -42,7 +31,6 @@
         # Phase 2: Use Tracer for detailed step timing
         tracer = Tracer("trainer_perf/step", track_time=True, time_with_gpu=True)
         tracer.start()
->>>>>>> 7b5ef813
 
         # Simulate forward pass
         tracer.step("forward")
@@ -71,15 +59,9 @@
     async def generate_step(self, step: int, substep: int):
         rank = current_rank().rank
 
-<<<<<<< HEAD
-        with record_perf_metrics_ctx(
-            "policy_perf", track_time=True, track_memory=False, use_gpu=False
-        ):
-=======
         with trace(
             "policy_perf", track_time=True, track_memory=False, time_with_gpu=True
         ) as tracer:
->>>>>>> 7b5ef813
 
             value = rank * 1000 + step * 100 + substep * 10
             tracer.step("time_to_value")
