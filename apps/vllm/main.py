--- conflicted
+++ resolved
@@ -10,23 +10,14 @@
 """
 
 import asyncio
-<<<<<<< HEAD
 import sys
-=======
-from argparse import Namespace
->>>>>>> 75b5fd6d
 
 from forge.actors.policy import Policy
 from forge.cli.config import parse
 from forge.controller.service import ServiceConfig, shutdown_service, spawn_service
-<<<<<<< HEAD
+
 from omegaconf import DictConfig
 from vllm.outputs import RequestOutput
-=======
-from vllm.outputs import RequestOutput
-
->>>>>>> 75b5fd6d
-
 
 async def run(cfg: DictConfig):
 
