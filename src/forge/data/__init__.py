--- conflicted
+++ resolved
@@ -6,11 +6,4 @@
 from .collate import collate_packed
 from .utils import CROSS_ENTROPY_IGNORE_IDX
 
-<<<<<<< HEAD
-__all__ = [
-    "collate_packed",
-    "CROSS_ENTROPY_IGNORE_IDX",
-]
-=======
-__all__ = ["collate_packed", "CROSS_ENTROPY_IGNORE_IDX"]
->>>>>>> df0446d1
+__all__ = ["collate_packed", "CROSS_ENTROPY_IGNORE_IDX"]