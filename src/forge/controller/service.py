# Copyright (c) Meta Platforms, Inc. and affiliates.
# All rights reserved.
#
# This source code is licensed under the BSD-style license found in the
# LICENSE file in the root directory of this source tree.
"""
Distributed Actor Service Controller

This module provides a robust service orchestration system for managing distributed
actor-based workloads with automatic scaling, fault tolerance, and intelligent load balancing.

The main Service class acts as a singleton controller that handles:
- Fault tolerance with automatic replica recovery
- Autoscaling based on real-time metrics
- Load balancing across healthy replicas
- Session management with context propagation
- Comprehensive metrics collection and monitoring

Example:
    Basic service setup:

    >>> config = ServiceConfig(
    ...     gpus_per_replica=1,
    ...     num_replicas=3
    ... )
    >>> service = Service(config, MyActorClass, *args, **kwargs)
    >>> await service.__initialize__()

    Session-based usage:

    >>> async with service.session():
    ...     result = await service.my_endpoint(arg1, arg2)
"""

import asyncio
import logging
import pprint
import uuid
from typing import Dict, List

from monarch._src.actor.endpoint import EndpointProperty

from monarch.actor import Actor, endpoint

from forge.controller.interface import _session_context, Session
from forge.controller.metrics import ServiceMetrics
from forge.controller.replica import Replica, ServiceRequest
from forge.types import ServiceConfig

logger = logging.getLogger(__name__)
logger.setLevel(logging.DEBUG)


<<<<<<< HEAD
class Service(Actor):
=======
# TODO - tie this into metrics logger when it exists.
@dataclass
class ServiceMetrics:
    """
    Aggregated metrics collection for the entire service.

    Provides service-wide visibility into performance, health, and scaling metrics
    by aggregating data from all replica instances.

    Attributes:
        replica_metrics: Per-replica metrics indexed by replica ID
        total_sessions: Number of active sessions across all replicas
        healthy_replicas: Number of currently healthy replicas
        total_replicas: Total number of replicas (healthy + unhealthy)
        last_scale_event: Timestamp of the last scaling operation
    """

    # Replica metrics
    replica_metrics: Dict[int, ReplicaMetrics] = field(default_factory=dict)
    # Service-level metrics
    total_sessions: int = 0
    healthy_replicas: int = 0
    total_replicas: int = 0
    # Time-based metrics
    last_scale_event: float = 0.0

    def get_total_request_rate(self, window_seconds: float = 60.0) -> float:
        """Get total requests per second across all replicas."""
        return sum(
            metrics.get_request_rate(window_seconds)
            for metrics in self.replica_metrics.values()
        )

    def get_avg_queue_depth(self, replicas: List) -> float:
        """Get average queue depth across all healthy replicas."""
        healthy_replicas = [r for r in replicas if r.healthy]
        if not healthy_replicas:
            return 0.0
        total_queue_depth = sum(r.qsize() for r in healthy_replicas)
        return total_queue_depth / len(healthy_replicas)

    def get_avg_capacity_utilization(self, replicas: List) -> float:
        """Get average capacity utilization across all healthy replicas."""
        healthy_replicas = [r for r in replicas if r.healthy]
        if not healthy_replicas:
            return 0.0
        total_utilization = sum(r.capacity_utilization for r in healthy_replicas)
        return total_utilization / len(healthy_replicas)

    def get_sessions_per_replica(self) -> float:
        """Get average sessions per replica."""
        if self.total_replicas == 0:
            return 0.0
        return self.total_sessions / self.total_replicas


# Context variable for session state
_session_context = contextvars.ContextVar("session_context")


@dataclass
class Session:
    """Simple session data holder."""

    session_id: str


class SessionContext:
    """
    Async context manager for stateful service sessions with automatic lifecycle management.

    Provides a convenient way to maintain stateful connections to replicas across multiple
    requests. Sessions ensure that all requests within the context are routed to the same
    replica, enabling stateful interactions while handling session lifecycle automatically.

    Example:

        >>> async with service.session() as session:
        ...     # All calls within this block use the same replica
        ...     result1 = await service.my_endpoint(arg1)
        ...     result2 = await service.another_endpoint(result1)

    """

    def __init__(self, service: "Service"):
        self.service = service
        self.session_id: str | None = None
        self._token = None

    async def __aenter__(self):
        """Start a session and set context variables."""
        self.session_id = await self.service.start_session()
        # Set context for this async task
        context_value = {"session_id": self.session_id}
        self._token = _session_context.set(context_value)
        return self

    async def __aexit__(self, exc_type, exc_val, exc_tb):
        """Terminate the session and restore context."""
        if self._token:
            _session_context.reset(self._token)
        if self.session_id:
            await self.service.terminate_session(self.session_id)
            self.session_id = None


class Service:
>>>>>>> 2ccdcb14
    """
    Distributed Actor Service Controller

    A service orchestration system that manages multiple replicas of actor-based
    services with fault tolerance and load balancing.

    Args:
        cfg: Service configuration including number of replicas, GPUs per replica, and health polling rate
        actor_def: Actor class definition to instantiate on each replica
        *actor_args: Positional arguments passed to actor constructor
        **actor_kwargs: Keyword arguments passed to actor constructor

    Attributes:
        _cfg: Service configuration
        _replicas: List of managed replica instances
        _active_sessions: Currently active sessions
        _metrics: Aggregated service and replica metrics
        _endpoints: Dynamically registered actor endpoints
    """

    def __init__(
        self, cfg: ServiceConfig, actor_def, actor_args: tuple, actor_kwargs: dict
    ):
        self._cfg = cfg
        self._replicas = []
        self._actor_def = actor_def
        self._actor_args = actor_args
        self._actor_kwargs = actor_kwargs

        self._active_sessions = []
        self._id_session_map = {}
        self._session_replica_map: Dict[str, int] = {}
        self._next_replica_idx = 0  # For round-robin load balancing

        # Initialize metrics collection
        self._metrics = ServiceMetrics()
        self._health_task = None
        self._shutdown_requested = False

        # Replica initialization queue
        self._replicas_to_recover = []

        # Store the endpoints for ServiceInterface to discover
        self._endpoints = []
        for func_name in dir(actor_def):
            func = getattr(actor_def, func_name)
            if isinstance(func, EndpointProperty):
                logger.debug("Found user actor endpoint %s", func_name)
                self._endpoints.append(func_name)

    @endpoint
    async def __initialize__(self):
        """Initializes the service and starts the health loop."""
        logger.debug("Starting service up with %d replicas.", self._cfg.num_replicas)
        replicas = []
        num_replicas = self._cfg.num_replicas
        for i in range(num_replicas):
            replica = Replica(
                idx=len(self._replicas) + i,
                proc_config=self._cfg.to_process_config(),
                max_concurrent_requests=self._cfg.replica_max_concurrent_requests,
                return_first_rank_result=self._cfg.return_first_rank_result,
                actor_def=self._actor_def,
                actor_args=self._actor_args,
                actor_kwargs=self._actor_kwargs,
            )
            replicas.append(replica)

        logger.debug(
            "Queued %d replicas for initialization. Total replicas: %d",
            num_replicas,
            len(self._replicas),
        )

        # Initialize all replicas in parallel
        await asyncio.gather(*[r.initialize() for r in replicas])
        self._replicas = replicas

        # Start the health loop in the background
        self._health_task = asyncio.create_task(
            self._health_loop(poll_rate_s=self._cfg.health_poll_rate)
        )

    def _add_endpoint_method(self, endpoint_name: str):
        """Dynamically adds a ServiceEndpoint instance to this Service instance."""
        # In the Actor-based architecture, endpoints are automatically exposed
        # through the @endpoint decorator, so this method is kept for compatibility
        # but doesn't need to create ServiceEndpoint objects
        pass

    @endpoint
    async def _call(self, sess_id: str | None, function: str, *args, **kwargs):
        """
        Routes a function call to the appropriate replica with load balancing and fault tolerance.

        This is the core routing method that handles:
        - Session-based routing for stateful calls
        - Round-robin load balancing for stateless calls
        - Custom routing based on context hints
        - Automatic retry on replica failures
        - Request queuing and processing

        Args:
            sess_id: Optional session ID for stateful routing
            function: Name of the actor endpoint to call
            *args: Positional arguments to pass to the endpoint
            **kwargs: Keyword arguments to pass to the endpoint

        Returns:
            The result from the actor endpoint execution

        Raises:
            RuntimeError: If no healthy replicas are available
            Exception: Any exception raised by the actor endpoint
        """
        # Check context variables for session state if no explicit sess_id
        if sess_id is None:
            ctx = _session_context.get(None)
            if ctx:
                sess_id = ctx["session_id"]

        replica = await self._get_replica(sess_id)

        # Create a ServiceRequest object to queue
        request = ServiceRequest(
            session_id=sess_id,
            function=function,
            args=args,
            kwargs=kwargs,
            future=asyncio.Future(),
        )

        # Queue the request using replica's method
        await replica.enqueue_request(request)

        # Wait for the result
        try:
            return await request.future
        except Exception as e:
            # If the replica failed, try to retry once
            if not replica.healthy:
                logger.debug(
                    "Replica %d failed during request, retrying on healthy replica. Exception: %s",
                    replica.idx,
                    e,
                )
                return await self._retry_request_on_healthy_replica(
                    sess_id, function, *args, **kwargs
                )
            raise

    @endpoint
    async def _call_all(self, function: str, *args, **kwargs) -> List:
        """
        Broadcasts a function call to all healthy replicas and returns results as a list.

        Args:
            function: Name of the actor endpoint to call
            *args: Positional arguments to pass to the endpoint
            **kwargs: Keyword arguments to pass to the endpoint

        Returns:
            List of results from all healthy replicas

        Raises:
            RuntimeError: If no healthy replicas are available
        """
        healthy_replicas = [r for r in self._replicas if r.healthy]

        if not healthy_replicas:
            raise RuntimeError("No healthy replicas available for broadcast call")

        # Create requests for all healthy replicas
        requests = []
        for replica in healthy_replicas:
            request = ServiceRequest(
                session_id=None,  # Broadcast calls don't use sessions
                function=function,
                args=args,
                kwargs=kwargs,
                future=asyncio.Future(),
            )
            requests.append((replica, request))

        # Enqueue all requests
        for replica, request in requests:
            await replica.enqueue_request(request)

        # Wait for all results
        results = []
        for replica, request in requests:
            try:
                result = await request.future
                results.append(result)
            except Exception as e:
                logger.warning(
                    "Request to replica %d failed during broadcast: %s", replica.idx, e
                )
                # Add None for failed replicas to maintain indexing
                results.append(None)

        return results

    async def _retry_request_on_healthy_replica(
        self, sess_id: str | None, function: str, *args, **kwargs
    ):
        """Retries a failed request on a healthy replica."""
        # Force reassignment to a healthy replica (only for session-based calls)
        if sess_id is not None and sess_id in self._session_replica_map:
            del self._session_replica_map[sess_id]

        # Retry the call (this will assign to a new healthy replica)
        # We recreate the request logic directly to avoid recursion
        replica = await self._get_replica(sess_id)
        request = ServiceRequest(
            session_id=sess_id,
            function=function,
            args=args,
            kwargs=kwargs,
            future=asyncio.Future(),
        )
        await replica.enqueue_request(request)
        return await request.future

    async def _migrate_remaining_requests(self, failed_replica: Replica):
        """Migrates remaining requests from a failed replica to healthy replicas."""
        migrated_requests = []

        # Collect all remaining requests
        while not failed_replica.request_queue.empty():
            try:
                request = failed_replica.request_queue.get_nowait()
                migrated_requests.append(request)
            except asyncio.QueueEmpty:
                break

        if not migrated_requests:
            return

        logger.debug(
            "Migrating %d requests from failed replica %d",
            len(migrated_requests),
            failed_replica.idx,
        )

        # Find healthy replicas
        healthy_replicas = [
            r for r in self._replicas if r.healthy and r != failed_replica
        ]

        if not healthy_replicas:
            # No healthy replicas, fail all requests
            for request in migrated_requests:
                request.future.set_exception(
                    RuntimeError("No healthy replicas available")
                )
            return

        # Distribute requests among healthy replicas
        for i, request in enumerate(migrated_requests):
            target_replica = healthy_replicas[i % len(healthy_replicas)]
            await target_replica.enqueue_request(request)

            # Update session mapping if needed
            sess_id = request.session_id
            if (
                sess_id in self._session_replica_map
                and self._session_replica_map[sess_id] == failed_replica.idx
            ):
                self._session_replica_map[sess_id] = target_replica.idx

    @endpoint
    async def start_session(self) -> str:
        """
        Starts a new session for stateful request handling.

        Sessions enable request affinity to specific replicas, maintaining state
        consistency for workloads that require it. Each session gets a unique ID
        and is automatically assigned to the least loaded replica.

        Returns:
            str: Unique session identifier for use in subsequent requests

        Example:
            >>> session_id = await service.start_session()
            >>> result = await service.my_endpoint(session_id, arg1, arg2)
            >>> await service.terminate_session(session_id)
        """
        sess_id = str(uuid.uuid4())
        session = Session(session_id=sess_id)
        self._active_sessions.append(session)

        # Update metrics
        self._update_service_metrics()

        return sess_id

    def _update_service_metrics(self):
        """Updates service-level metrics."""
        self._metrics.total_sessions = len(self._active_sessions)
        self._metrics.total_replicas = len(self._replicas)
        self._metrics.healthy_replicas = sum(1 for r in self._replicas if r.healthy)
        # Store direct references to replica metrics for aggregation
        self._metrics.replica_metrics = {}
        for replica in self._replicas:
            # Use the replica's own metrics directly
            self._metrics.replica_metrics[replica.idx] = replica.metrics

    @endpoint
    def get_metrics(self) -> ServiceMetrics:
        """
        Get comprehensive service metrics for monitoring and analysis.

        Returns detailed metrics including per-replica performance data,
        service-wide aggregations, and health status information.

        Returns:
            ServiceMetrics: Complete metrics object with replica and service data

        Example:
            >>> metrics = service.get_metrics()
            >>> print(f"Request rate: {metrics.get_total_request_rate():.1f} req/s")
            >>> print(f"Queue depth: {metrics.get_avg_queue_depth():.1f}")
        """
        self._update_service_metrics()
        return self._metrics

    @endpoint
    def get_metrics_summary(self) -> dict:
        """
        Get a summary of key metrics for monitoring and debugging.

        Provides a structured summary of service and replica metrics in a format
        suitable for monitoring dashboards, logging, or debugging purposes.

        Returns:
            dict: Structured metrics summary with service and per-replica data

        Example:
            >>> summary = service.get_metrics_summary()
            >>> print(f"Healthy replicas: {summary['service']['healthy_replicas']}")
            >>> for idx, metrics in summary['replicas'].items():
            ...     print(f"Replica {idx}: {metrics['request_rate']:.1f} req/s")
        """
        self._update_service_metrics()

        summary = {
            "service": {
                "total_sessions": self._metrics.total_sessions,
                "healthy_replicas": self._metrics.healthy_replicas,
                "total_replicas": self._metrics.total_replicas,
                "total_request_rate": self._metrics.get_total_request_rate(),
                "avg_queue_depth": self._metrics.get_avg_queue_depth(self._replicas),
                "avg_capacity_utilization": self._metrics.get_avg_capacity_utilization(
                    self._replicas
                ),
                "sessions_per_replica": self._metrics.get_sessions_per_replica(),
            },
            "replicas": {},
        }

        for replica in self._replicas:
            metrics = replica.metrics

            # Count sessions assigned to this replica
            assigned_sessions = sum(
                1
                for replica_idx in self._session_replica_map.values()
                if replica_idx == replica.idx
            )

            summary["replicas"][replica.idx] = {
                "total_requests": metrics.total_requests,
                "successful_requests": metrics.successful_requests,
                "failed_requests": metrics.failed_requests,
                "request_rate": metrics.get_request_rate(),
                "avg_latency": metrics.get_avg_latency(),
                "active_requests": replica.active_requests,  # Get from replica
                "queue_depth": replica.qsize(),
                "assigned_sessions": assigned_sessions,  # Calculate from session map
                "capacity_utilization": replica.capacity_utilization,  # Get from replica
            }

        return summary

    @endpoint
    async def terminate_session(self, sess_id: str):
        """
        Terminates an active session and cleans up associated resources.

        Removes the session from active tracking, clears replica assignments,
        and updates service metrics. Sessions should be terminated when no
        longer needed to free up resources.

        Args:
            sess_id: The unique session identifier to terminate

        Example:
            >>> session_id = await service.start_session()
            >>> # ... use session for requests ...
            >>> await service.terminate_session(session_id)
        """
        logger.debug("Terminating session %s", sess_id)

        # Remove from active sessions
        self._active_sessions = [
            s for s in self._active_sessions if s.session_id != sess_id
        ]

        # Remove from session-replica mapping
        if sess_id in self._session_replica_map:
            del self._session_replica_map[sess_id]

        # Update metrics
        self._update_service_metrics()

    async def _health_loop(self, poll_rate_s: float):
        """Runs the health loop to monitor and recover replicas.

        This loop continuously checks the health of replicas and recovers
        failed replicas by reinitializing their proc_meshes. It also
        periodically updates service metrics to reflect the current state.

        """
        while not self._shutdown_requested:
            # Process any replicas that need recovery
            await self._recover_replicas()

            # Check for failed replicas and recover them
            failed_replicas = []
            for replica in self._replicas:
                if replica.failed:
                    failed_replicas.append(replica)

            if any(failed_replicas):
                logger.debug(
                    "[HEALTH LOOP] Detected %d failed replicas: %s",
                    len(failed_replicas),
                    pprint.pformat(failed_replicas),
                )
                self._replicas_to_recover.extend(failed_replicas)

            await asyncio.sleep(poll_rate_s)

    def _get_next_replica(self) -> "Replica":
        """Get the next replica using round-robin selection."""
        healthy_replicas = [r for r in self._replicas if r.healthy]
        if not healthy_replicas:
            raise RuntimeError("No healthy replicas available for load balancing")

        # Simple round-robin
        self._next_replica_idx = (self._next_replica_idx + 1) % len(healthy_replicas)
        return healthy_replicas[self._next_replica_idx]

    def _get_least_loaded_replica(self) -> "Replica":
        """Get the replica with the lowest load."""
        healthy_replicas = [r for r in self._replicas if r.healthy]
        if not healthy_replicas:
            raise RuntimeError("No healthy replicas available for session assignment")

        # Use the replica's current_load property
        return min(healthy_replicas, key=lambda replica: replica.current_load)

    async def _get_replica(self, sess_id: str | None) -> "Replica":
        """Get a replica for the given session ID."""
        if sess_id is None:
            # No session, use round-robin load balancing
            replica = self._get_next_replica()
            return replica

        # Session-based routing
        if sess_id in self._session_replica_map:
            replica_idx = self._session_replica_map[sess_id]
            # Find the replica with this index
            for replica in self._replicas:
                if replica.idx == replica_idx and replica.healthy:
                    return replica
            # If the replica is no longer healthy, remove from session map and reassign
            del self._session_replica_map[sess_id]

        # New session, assign to least loaded replica
        replica = self._get_least_loaded_replica()
        self._session_replica_map[sess_id] = replica.idx
        logger.debug("Assigning session %s to replica %d", sess_id, replica.idx)
        return replica

    @endpoint
    async def stop(self):
        logger.debug("Stopping service...")
        # Signal shutdown to health loop
        self._shutdown_requested = True

        # Wait for health loop to finish gracefully
        if self._health_task is not None:
            try:
                await asyncio.wait_for(self._health_task, timeout=5.0)
                logger.info("Health loop stopped gracefully.")
            except asyncio.TimeoutError:
                logger.warning("Health loop didn't stop gracefully, cancelling...")
                self._health_task.cancel()
                try:
                    await self._health_task
                except asyncio.CancelledError:
                    logger.info("Health loop task cancelled.")

        # Stop all replicas using their stop method
        await asyncio.gather(
            *[replica.stop() for replica in self._replicas],
            return_exceptions=True,
        )

    async def _recover_replicas(self):
        """Recovers unhealthy queued replicas."""
        if not self._replicas_to_recover:
            return

        logger.debug(
            "Recovering replicas: %s", pprint.pformat(self._replicas_to_recover)
        )

        async def _recover(replica):
            """Recover a single replica."""
            try:
                await replica.recover()
                logger.debug("Successfully recovered replica %d", replica.idx)
            except Exception as e:
                logger.error("Failed to recover replica %d: %s", replica.idx, e)
                replica.mark_failed()

        recovery_tasks = [
            asyncio.create_task(_recover(replica))
            for replica in self._replicas_to_recover
        ]

        await asyncio.gather(*recovery_tasks, return_exceptions=True)
        self._replicas_to_recover.clear()

    async def _migrate_replica_workload(self, replica_to_remove: Replica):
        """Migrates all workload from a replica that's being removed."""
        # Migrate queued requests
        await self._migrate_remaining_requests(replica_to_remove)

        # Reassign sessions to other replicas
        sessions_to_reassign = [
            sess_id
            for sess_id, replica_idx in self._session_replica_map.items()
            if replica_idx == replica_to_remove.idx
        ]

        for sess_id in sessions_to_reassign:
            del self._session_replica_map[sess_id]
            logger.debug("Session %s will be reassigned on next request", sess_id)

    @endpoint
    def _get_internal_state(self) -> dict:
        """
        Get comprehensive internal state for testing purposes.

        This is intended for testing/debugging only, it should not
        be relied upon in actual production code.
        """
        # Ensure metrics are up to date
        self._update_service_metrics()

        return {
            # Session management state
            "session_replica_map": dict(self._session_replica_map),  # Copy for safety
            "active_sessions": [s.session_id for s in self._active_sessions],
            "id_session_map": dict(self._id_session_map),  # Copy for safety
            # Replica state
            "replicas": [
                {
                    "idx": replica.idx,
                    "healthy": replica.healthy,
                    "failed": replica.failed,
                    "active_requests": replica.active_requests,
                    "queue_size": replica.request_queue.qsize(),
                    "capacity_utilization": replica.capacity_utilization,
                }
                for replica in self._replicas
            ],
            # Load balancing state
            "next_replica_idx": self._next_replica_idx,
            # Service-level state
            "total_replicas": len(self._replicas),
            "healthy_replica_count": sum(1 for r in self._replicas if r.healthy),
            "shutdown_requested": self._shutdown_requested,
            # Metrics summary
            "total_sessions": len(self._active_sessions),
            "replica_count": len(self._replicas),
            "endpoints": list(self._endpoints),  # List of user actor endpoints
        }

    def __repr__(self):
        return f"Service(actor={self._actor_def.__name__})"<|MERGE_RESOLUTION|>--- conflicted
+++ resolved
@@ -51,117 +51,7 @@
 logger.setLevel(logging.DEBUG)
 
 
-<<<<<<< HEAD
 class Service(Actor):
-=======
-# TODO - tie this into metrics logger when it exists.
-@dataclass
-class ServiceMetrics:
-    """
-    Aggregated metrics collection for the entire service.
-
-    Provides service-wide visibility into performance, health, and scaling metrics
-    by aggregating data from all replica instances.
-
-    Attributes:
-        replica_metrics: Per-replica metrics indexed by replica ID
-        total_sessions: Number of active sessions across all replicas
-        healthy_replicas: Number of currently healthy replicas
-        total_replicas: Total number of replicas (healthy + unhealthy)
-        last_scale_event: Timestamp of the last scaling operation
-    """
-
-    # Replica metrics
-    replica_metrics: Dict[int, ReplicaMetrics] = field(default_factory=dict)
-    # Service-level metrics
-    total_sessions: int = 0
-    healthy_replicas: int = 0
-    total_replicas: int = 0
-    # Time-based metrics
-    last_scale_event: float = 0.0
-
-    def get_total_request_rate(self, window_seconds: float = 60.0) -> float:
-        """Get total requests per second across all replicas."""
-        return sum(
-            metrics.get_request_rate(window_seconds)
-            for metrics in self.replica_metrics.values()
-        )
-
-    def get_avg_queue_depth(self, replicas: List) -> float:
-        """Get average queue depth across all healthy replicas."""
-        healthy_replicas = [r for r in replicas if r.healthy]
-        if not healthy_replicas:
-            return 0.0
-        total_queue_depth = sum(r.qsize() for r in healthy_replicas)
-        return total_queue_depth / len(healthy_replicas)
-
-    def get_avg_capacity_utilization(self, replicas: List) -> float:
-        """Get average capacity utilization across all healthy replicas."""
-        healthy_replicas = [r for r in replicas if r.healthy]
-        if not healthy_replicas:
-            return 0.0
-        total_utilization = sum(r.capacity_utilization for r in healthy_replicas)
-        return total_utilization / len(healthy_replicas)
-
-    def get_sessions_per_replica(self) -> float:
-        """Get average sessions per replica."""
-        if self.total_replicas == 0:
-            return 0.0
-        return self.total_sessions / self.total_replicas
-
-
-# Context variable for session state
-_session_context = contextvars.ContextVar("session_context")
-
-
-@dataclass
-class Session:
-    """Simple session data holder."""
-
-    session_id: str
-
-
-class SessionContext:
-    """
-    Async context manager for stateful service sessions with automatic lifecycle management.
-
-    Provides a convenient way to maintain stateful connections to replicas across multiple
-    requests. Sessions ensure that all requests within the context are routed to the same
-    replica, enabling stateful interactions while handling session lifecycle automatically.
-
-    Example:
-
-        >>> async with service.session() as session:
-        ...     # All calls within this block use the same replica
-        ...     result1 = await service.my_endpoint(arg1)
-        ...     result2 = await service.another_endpoint(result1)
-
-    """
-
-    def __init__(self, service: "Service"):
-        self.service = service
-        self.session_id: str | None = None
-        self._token = None
-
-    async def __aenter__(self):
-        """Start a session and set context variables."""
-        self.session_id = await self.service.start_session()
-        # Set context for this async task
-        context_value = {"session_id": self.session_id}
-        self._token = _session_context.set(context_value)
-        return self
-
-    async def __aexit__(self, exc_type, exc_val, exc_tb):
-        """Terminate the session and restore context."""
-        if self._token:
-            _session_context.reset(self._token)
-        if self.session_id:
-            await self.service.terminate_session(self.session_id)
-            self.session_id = None
-
-
-class Service:
->>>>>>> 2ccdcb14
     """
     Distributed Actor Service Controller
 
