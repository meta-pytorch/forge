# Copyright (c) Meta Platforms, Inc. and affiliates.
# All rights reserved.
#
# This source code is licensed under the BSD-style license found in the
# LICENSE file in the root directory of this source tree.

import logging
import math
import os
import shutil
from collections.abc import Mapping
from dataclasses import dataclass, field, fields
from typing import Callable

import torch
import torch.distributed.checkpoint as dcp
import torchstore as ts

from monarch.actor import current_rank, current_size, endpoint
from torch import Tensor
from torch.distributed.checkpoint._nested_dict import flatten_state_dict
from torchstore.state_dict_utils import DELIM
from torchtitan.config.job_config import (
    ActivationCheckpoint,
    Checkpoint,
    Comm,
    Compile,
    Float8,
    LRScheduler,
    Model,
    Optimizer,
    Parallelism,
    Training,
)
from torchtitan.experiments.forge.engine import ForgeEngine
from torchtitan.experiments.forge.job_config import ForgeJobConfig

from forge.actors._torchstore_utils import DcpHandle, get_param_key

from forge.controller import ForgeActor
from forge.data.utils import batch_to_device
from forge.observability.metrics import record_metric, ReductionType
from forge.observability.perf_tracker import record_perf_metrics, Timer

logger = logging.getLogger(__name__)
logger.setLevel(logging.DEBUG)


def cleanup_old_weight_versions(
    state_dict_key: str,
    delim: str,
    current_policy_version: int,
) -> None:
    """Delete old weight versions, keeping only current and N-1 versions.

    TODO - issues/194: provide a more robust way to handle eviction.

    Args:
        state_dict_key: The base key for state dict storage
        delim: The delimiter used between key and version
        current_policy_version: The current policy version to keep
    """
    if current_policy_version <= 1:
        return  # No cleanup needed for versions 0 or 1

    prefix = f"{state_dict_key}{delim}"
    current_weights = f"{prefix}{current_policy_version}"
    previous_weights = f"{prefix}{current_policy_version - 1}"

    # Find all weight directories that match our pattern
    parent_dir = os.path.dirname(prefix) or "."
    if os.path.exists(parent_dir):
        for item in os.listdir(parent_dir):
            item_path = os.path.join(parent_dir, item)
            if (
                item.startswith(os.path.basename(prefix))
                and item != os.path.basename(current_weights)
                and item != os.path.basename(previous_weights)
                and os.path.isdir(item_path)
            ):
                try:
                    shutil.rmtree(item_path, ignore_errors=True)
                    logger.debug(f"Removed old weights at {item_path}")
                except OSError as e:
                    logger.debug(f"Error deleting {item_path}: {e}")


@dataclass
class RLTrainer(ForgeActor):
    model: Model = field(default_factory=Model)
    optimizer: Optimizer = field(default_factory=Optimizer)
    lr_scheduler: LRScheduler = field(default_factory=LRScheduler)
    training: Training = field(default_factory=Training)
    parallelism: Parallelism = field(default_factory=Parallelism)
    checkpoint: Checkpoint = field(default_factory=Checkpoint)
    activation_checkpoint: ActivationCheckpoint = field(
        default_factory=ActivationCheckpoint
    )
    use_vllm_builtin_load: bool = True
    compile: Compile = field(default_factory=Compile)
    float8: Float8 = field(default_factory=Float8)
    comm: Comm = field(default_factory=Comm)
    loss: Callable = lambda logits, **targets: logits
    state_dict_key: str = "model_state_dict"
    use_dcp: bool = True
    dcp_path: str = "forge_dcp_tmp"
    vllm_tp_DEPRECATED: int = 1  # noqa: N815

    def __post_init__(self):
        """Initializes config types and env variables.

        torchrun normally hands env variables, but we need to do it ourselves
        in monarch for now.

        """
        super().__init__()

        if self.use_dcp:
            # DCP specific optimization
            torch.serialization.set_crc32_options(False)

        # Instantiate dict fields
        for f in fields(self):
            attr = getattr(self, f.name)
            if isinstance(attr, Mapping):
                setattr(self, f.name, f.type(**attr))
            elif not isinstance(attr, f.type):
                raise TypeError(
                    f"{f.name} should be a {f.type} type or a dict like object"
                )

        self.step = 1  # fragile contract.
        self.num_training_steps = self.training.steps
        self.gradient_accumulation_steps = 1
        self.rank = current_rank().rank
        self.size = math.prod(current_size().values())

        env = {
            "RANK": str(self.rank),
            "LOCAL_RANK": str(self.rank),
            "LOCAL_WORLD_SIZE": str(self.size),
            "GROUP_RANK": str(self.size),
            "GROUP_WORLD_SIZE": str(self.size),
            "ROLE_RANK": str(self.rank),
            "ROLE_WORLD_SIZE": str(self.size),
            "ROLE_NAME": "rank",
            "WORLD_SIZE": str(self.size),
            "PYTORCH_CUDA_ALLOC_CONF": "expandable_segments:True",
        }
        os.environ.update(env)

    @endpoint
    async def setup(self):
        # TODO: update ForgeEngine to not use ForgeJobConfig
        engine_config = {f.name: getattr(self, f.name) for f in fields(self)}
        for key in {
            "loss",
            "state_dict_key",
            "use_dcp",
            "use_vllm_builtin_load",
            "dcp_path",
            "vllm_tp_DEPRECATED",
        }:
            engine_config.pop(key)  # Not part of job config
        self.engine = ForgeEngine(ForgeJobConfig(**engine_config))
        self.engine.checkpointer.load(step=self.step)
        self.engine.optimizers.zero_grad()

    def forward_backward(
        self, inputs: dict[str, Tensor], targets: dict[str, Tensor]
    ) -> Tensor:
        model_parts = self.engine.model_parts
        parallel_dims = self.engine.parallel_dims

        # apply context parallelism if cp is enabled
        # ensure CP handles the separate freqs_cis buffer for each pp stage
        # if getattr(self.engine.model_args, "use_flex_attn", False):
        #     cp_mesh = (
        #         parallel_dims.world_mesh["cp"] if parallel_dims.cp_enabled else None
        #     )
        #     init_attention_mask(
        #         inputs, self.engine.tokenizer.base_tokenizer.eos_id, cp_mesh
        #     )

        # optional_context_parallel_ctx = (
        #     dist_utils.create_context_parallel_ctx(
        #         cp_mesh=parallel_dims.world_mesh["cp"],
        #         cp_buffers=[inputs, targets] + [m.freqs_cis for m in model_parts],
        #         cp_seq_dims=[1, 1] + [0 for _ in model_parts],
        #         cp_no_restore_buffers={inputs, targets},
        #         cp_rotate_method=self.job_config.parallelism.context_parallel_rotate_method,
        #     )
        #     if parallel_dims.cp_enabled
        #     else None
        # )
        optional_context_parallel_ctx = None

        if parallel_dims.pp_enabled:
            raise NotImplementedError("PP not implemented yet")
            # TODO implement PP
            # # Pipeline Parallel forward / backward inside step() call
            # with self.train_context(optional_context_parallel_ctx):
            #     targets, losses = (
            #         (labels, []) if self.pp_has_last_stage else (None, None)
            #     )
            #     if self.pp_has_first_stage:
            #         self.pp_schedule.step(
            #             inputs, target=targets, losses=losses, input_batch=inputs
            #         )
            #     else:
            #         self.pp_schedule.step(
            #             target=targets, losses=losses, input_batch=inputs
            #         )
            #
            # # accumulate losses across pipeline microbatches
            # # TODO: PP+FSDP unexpectedly puts the loss back to the CPU
            # loss = (
            #     torch.mean(torch.stack(losses)).to(self.device)
            #     if self.pp_has_last_stage
            #     else torch.tensor([-1.0], device=self.device)
            # )
        else:
            # Non-PP forward / backward
            with self.engine.train_context(optional_context_parallel_ctx):
                assert len(model_parts) == 1
                with self.engine.maybe_enable_amp:
                    logits = model_parts[0](**inputs)
                    loss = self.loss(logits, **targets)
                # need to free to before bwd to avoid peaking memory
                del logits
                loss.backward()

        return loss

    @endpoint
    @record_perf_metrics(
        "trainer_perf",
        track_time=False,
        track_memory=True,
    )
    async def train_step(
        self, inputs: list[dict[str, Tensor]], targets: list[dict[str, Tensor]]
    ) -> float:

        # Log timesteps
        timer = Timer("trainer_perf/step", use_gpu=True)
        timer.start()

        self.engine.gc_handler.run(self.step)
        local_inputs = inputs[self.engine.dp_rank]
        local_targets = targets[self.engine.dp_rank]
        batch_to_device(local_inputs, self.engine.device)
        batch_to_device(local_targets, self.engine.device)
        # compute policy logprobs
        # TODO implement gradient accumulation
        # with GradientAccumulation(
        #     self.gradient_accumulation_steps,
        #     self.model,
        #     self.data_parallel_size,
        # ) as grad_acc:
        loss = self.forward_backward(local_inputs, local_targets)
        torch.distributed.all_reduce(loss)
        timer.step("forward_backward")

        # Get learning rate from scheduler
        current_lr = (
            self.engine.lr_schedulers.get_last_lr()[0]
            if hasattr(self.engine.lr_schedulers, "get_last_lr")
            else 0.001
        )
        record_metric("trainer/learning_rate", current_lr, ReductionType.MIN)

        self.engine.optimizers.step()
        self.engine.optimizers.zero_grad()
        self.engine.lr_schedulers.step()
        timer.step("optimizer_step")

        # Record training metrics
        # TODO: delete item() to avoid cpu-gpu sync
        loss = loss.detach().cpu().item()
        record_metric("trainer/count_training_steps", 1, ReductionType.SUM)
        record_metric("trainer/avg_grpo_loss", loss, ReductionType.MEAN)

        # TODO: Extract actual KL divergence and policy entropy from the loss computation
        # These are placeholder values until the loss function exposes these metrics
        # record_metric("trainer/step/avg_kl_divergence", 0.0, ReductionType.MEAN)
        # record_metric("trainer/step/std_kl_divergence", 0.0, ReductionType.STD)
        # record_metric("trainer/step/avg_policy_entropy", 0.0, ReductionType.MEAN)

        self.step += 1
        self.engine.checkpointer.save(
            curr_step=self.step,
            last_step=self.step == self.num_training_steps,
        )
        timer.step("save_checkpoint")
        timer.end()
        return loss

    @endpoint
<<<<<<< HEAD
    async def push_weights(self, policy_version: int, vllm_tp_DEPRECATED: int) -> None:

        timer = Timer("trainer_perf/push_weights", use_gpu=True)
        timer.start()

        record_metric("trainer/count_weight_pushes", 1, ReductionType.SUM)

=======
    async def push_weights_DEPRECATED(  # noqa: N802
        self, policy_version: int, vllm_tp_DEPRECATED: int = 1
    ) -> None:  # noqa: N802
        """[Deprecated] This method pushes weights to torchstore in the vllm format,
        which is buggy and not scalable to other models.
        Deprecated in favor of push_weights."""
        return await self._push_weights_DEPRECATED(policy_version, vllm_tp_DEPRECATED)

    async def _push_weights_DEPRECATED(  # noqa: N802
        self, policy_version: int, vllm_tp_DEPRECATED: int
    ) -> None:  # noqa: N802
>>>>>>> 2502258f
        # Save to torchstore. Hacking in to the Checkpointer's prepped state-dict for now.
        # TODO:
        # 1. Checkpoint invokes state-dict flattening during dcp_save for [MODEL].
        #    May need to replicate the same in this code path.
        # 2. Unify CheckpointManager and TorchStore weights save control path.
        if "model" not in self.engine.checkpointer.states:
            raise RuntimeError("Model state not found in checkpointer state")

        sd = self.engine.checkpointer.states["model"].state_dict()
        flattened_state_dict, _ = flatten_state_dict(sd)
        timer.step("flatten_state_dict")
        if self.engine.checkpointer.sd_adapter is None:
            raise RuntimeError(
                "Trying to save checkpoint in HF safetensors format, but sd_adapter is not provided."
            )
        hf_state_dict = self.engine.checkpointer.sd_adapter.to_hf(flattened_state_dict)
        timer.step("state_dict_to_hf")
        # TODO: Figure out how to gracefully handle which model to-vLLM conversion is needed
        vllm_ready_hf_sd = _qwen3_hf_to_vllm(
            sd=hf_state_dict,
            num_layers=self.engine.model_args.n_layers,
            vllm_tp=vllm_tp_DEPRECATED,
        )
        timer.step("state_dict_hf_to_vllm")
        key = f"{self.state_dict_key}{DELIM}{policy_version}"
        if self.use_dcp:
            # TODO - DCP should probably be being saved to NFS explicitly?
            # Right now it will only save everything locally
            storage_writer = torch.distributed.checkpoint.FileSystemWriter(
                key, single_file_per_rank=False, thread_count=8
            )
            metadata = dcp.save(
                storage_writer=storage_writer, state_dict=vllm_ready_hf_sd
            )
            await ts.put(key, metadata)

            # Delete old weight versions if they exist
            if self.rank == 0:
                cleanup_old_weight_versions(
                    state_dict_key=self.state_dict_key,
                    delim=DELIM,
                    current_policy_version=policy_version,
                )
            timer.step("save_using_dcp")
        else:
            await ts.put_state_dict(vllm_ready_hf_sd, key)
            timer.step("save_using_torchstore")

        timer.end()

    @endpoint
    async def push_weights(self, policy_version: int) -> None:
        """Push weights to torchstore in HF format."""
        if not self.use_vllm_builtin_load:
            return await self._push_weights_DEPRECATED(
                policy_version, self.vllm_tp_DEPRECATED
            )

        if "model" not in self.engine.checkpointer.states:
            raise RuntimeError("Model state not found in checkpointer state")

        sd = self.engine.checkpointer.states["model"].state_dict()
        flattened_state_dict, _ = flatten_state_dict(sd)
        if self.engine.checkpointer.sd_adapter is None:
            raise RuntimeError(
                "Trying to save checkpoint in HF safetensors format, but sd_adapter is not provided."
            )
        hf_state_dict = self.engine.checkpointer.sd_adapter.to_hf(flattened_state_dict)
        if self.use_dcp:
            # we could use dcp.save() to save the whole state dict,
            # but I don't want too much deviation between the two code paths
            for name, param in hf_state_dict.items():
                key = get_param_key(policy_version, name)
                dcp_id = f"{self.dcp_path}/{key}"
                metadata = dcp.save(
                    checkpoint_id=dcp_id,
                    state_dict={name: param},
                )
                dcp_handle = DcpHandle(checkpoint_id=dcp_id, metadata=metadata)
                await ts.put(key, dcp_handle)
        else:
            for name, param in hf_state_dict.items():
                key = get_param_key(policy_version, name)
                await ts.put(key, param)

    @endpoint
    async def cleanup(self) -> None:
        if self.engine.checkpointer:
            self.engine.checkpointer.close()


def _shard_and_concat(sources: list[torch.Tensor], dim: int, tp: int) -> torch.Tensor:
    """Shard and concatenate tensors along a given dimension.

    Args:
        source (list[torch.Tensor]): List of tensors to shard and concatenate.
        dim (int): Dimension along which to shard and concatenate.
        tp (int): Number of tensor parallel groups.

    Returns:
        torch.Tensor: Concatenated tensor.
    """
    sharded_sources = []
    for source in sources:
        sharded_sources.append(torch.chunk(source, tp, dim=dim))

    combined_shards = []
    for shard_idx in range(tp):
        combined = torch.cat([s[shard_idx] for s in sharded_sources], dim=dim)
        combined_shards.append(combined)
    return torch.cat(combined_shards, dim=dim)


def _qwen3_hf_to_vllm(
    sd: dict[str, torch.Tensor], num_layers: int, vllm_tp: int
) -> dict[str, torch.Tensor]:
    """Convert transformers state dict to vLLM format. Specifically, this fuses
    QKV projection and MLP gate_up_proj layers.

    Args:
        sd (dict): State dict from HF model.
        num_layers (int): Number of layers in the model.

    Returns:
        dict: State dict in vLLM format.
    """
    load_sd = {}

    def unwrap(t):
        """Unwrap a DTensor to a Tensor."""
        return t.full_tensor() if isinstance(t, torch.distributed.tensor.DTensor) else t

    for key in sd.keys():
        sd[key] = unwrap(sd[key]).cpu()

    # Copy over directly mapped keys
    for k in sd:
        if any(
            x in k
            for x in [
                "down_proj",
                "input_layernorm",
                "post_attention_layernorm",
                "o_proj",
                "norm.weight",
                "embed_tokens.weight",
                "lm_head.weight",
            ]
        ):
            load_sd[k] = sd[k]

    for i in range(num_layers):
        prefix = f"model.layers.{i}."
        # QKV fusion
        q = sd[prefix + "self_attn.q_proj.weight"]
        k = sd[prefix + "self_attn.k_proj.weight"]
        v = sd[prefix + "self_attn.v_proj.weight"]

        load_sd[prefix + "self_attn.qkv_proj.weight"] = _shard_and_concat(
            [q, k, v], dim=0, tp=vllm_tp
        )

        # Untested: QKV fusion - handle bias if present
        q_bias_key = prefix + "self_attn.q_proj.bias"
        k_bias_key = prefix + "self_attn.k_proj.bias"
        v_bias_key = prefix + "self_attn.v_proj.bias"

        if all(key in sd for key in [q_bias_key, k_bias_key, v_bias_key]):
            q_bias = sd[q_bias_key]
            k_bias = sd[k_bias_key]
            v_bias = sd[v_bias_key]
            load_sd[prefix + "self_attn.qkv_proj.bias"] = _shard_and_concat(
                [q_bias, k_bias, v_bias], dim=0, tp=vllm_tp
            )

        # MLP gate_up_proj fusion
        gate = sd[prefix + "mlp.gate_proj.weight"]
        up = sd[prefix + "mlp.up_proj.weight"]
        load_sd[prefix + "mlp.gate_up_proj.weight"] = _shard_and_concat(
            [gate, up], dim=0, tp=vllm_tp
        )

        # Untested: MLP gate_up_proj fusion - handle bias if present
        gate_bias_key = prefix + "mlp.gate_proj.bias"
        up_bias_key = prefix + "mlp.up_proj.bias"

        if all(key in sd for key in [gate_bias_key, up_bias_key]):
            gate_bias = sd[gate_bias_key]
            up_bias = sd[up_bias_key]
            # Same sharding has to happen here
            load_sd[prefix + "mlp.gate_up_proj.bias"] = _shard_and_concat(
                [gate_bias, up_bias], dim=0, tp=vllm_tp
            )

    return load_sd<|MERGE_RESOLUTION|>--- conflicted
+++ resolved
@@ -297,15 +297,6 @@
         return loss
 
     @endpoint
-<<<<<<< HEAD
-    async def push_weights(self, policy_version: int, vllm_tp_DEPRECATED: int) -> None:
-
-        timer = Timer("trainer_perf/push_weights", use_gpu=True)
-        timer.start()
-
-        record_metric("trainer/count_weight_pushes", 1, ReductionType.SUM)
-
-=======
     async def push_weights_DEPRECATED(  # noqa: N802
         self, policy_version: int, vllm_tp_DEPRECATED: int = 1
     ) -> None:  # noqa: N802
@@ -317,7 +308,6 @@
     async def _push_weights_DEPRECATED(  # noqa: N802
         self, policy_version: int, vllm_tp_DEPRECATED: int
     ) -> None:  # noqa: N802
->>>>>>> 2502258f
         # Save to torchstore. Hacking in to the Checkpointer's prepped state-dict for now.
         # TODO:
         # 1. Checkpoint invokes state-dict flattening during dcp_save for [MODEL].
@@ -328,20 +318,20 @@
 
         sd = self.engine.checkpointer.states["model"].state_dict()
         flattened_state_dict, _ = flatten_state_dict(sd)
-        timer.step("flatten_state_dict")
+
         if self.engine.checkpointer.sd_adapter is None:
             raise RuntimeError(
                 "Trying to save checkpoint in HF safetensors format, but sd_adapter is not provided."
             )
         hf_state_dict = self.engine.checkpointer.sd_adapter.to_hf(flattened_state_dict)
-        timer.step("state_dict_to_hf")
+
         # TODO: Figure out how to gracefully handle which model to-vLLM conversion is needed
         vllm_ready_hf_sd = _qwen3_hf_to_vllm(
             sd=hf_state_dict,
             num_layers=self.engine.model_args.n_layers,
             vllm_tp=vllm_tp_DEPRECATED,
         )
-        timer.step("state_dict_hf_to_vllm")
+
         key = f"{self.state_dict_key}{DELIM}{policy_version}"
         if self.use_dcp:
             # TODO - DCP should probably be being saved to NFS explicitly?
@@ -361,31 +351,36 @@
                     delim=DELIM,
                     current_policy_version=policy_version,
                 )
-            timer.step("save_using_dcp")
         else:
             await ts.put_state_dict(vllm_ready_hf_sd, key)
-            timer.step("save_using_torchstore")
-
-        timer.end()
 
     @endpoint
+    @record_perf_metrics(
+        prefix="rl_trainer_perf/push_weights", track_time=False, track_memory=True
+    )
     async def push_weights(self, policy_version: int) -> None:
         """Push weights to torchstore in HF format."""
+        timer = Timer("rl_trainer_perf/push_weights", use_gpu=True)
+        timer.start()
         if not self.use_vllm_builtin_load:
-            return await self._push_weights_DEPRECATED(
+            result = await self._push_weights_DEPRECATED(
                 policy_version, self.vllm_tp_DEPRECATED
             )
+            timer.step("push_weights_DEPRECATED")
+            return result
 
         if "model" not in self.engine.checkpointer.states:
             raise RuntimeError("Model state not found in checkpointer state")
 
         sd = self.engine.checkpointer.states["model"].state_dict()
         flattened_state_dict, _ = flatten_state_dict(sd)
+        timer.step("flatten_state_dict")
         if self.engine.checkpointer.sd_adapter is None:
             raise RuntimeError(
                 "Trying to save checkpoint in HF safetensors format, but sd_adapter is not provided."
             )
         hf_state_dict = self.engine.checkpointer.sd_adapter.to_hf(flattened_state_dict)
+        timer.step("to_hf")
         if self.use_dcp:
             # we could use dcp.save() to save the whole state dict,
             # but I don't want too much deviation between the two code paths
@@ -398,10 +393,13 @@
                 )
                 dcp_handle = DcpHandle(checkpoint_id=dcp_id, metadata=metadata)
                 await ts.put(key, dcp_handle)
+            timer.step("dcp_save")
         else:
             for name, param in hf_state_dict.items():
                 key = get_param_key(policy_version, name)
                 await ts.put(key, param)
+            timer.step("ts_put")
+        timer.end()
 
     @endpoint
     async def cleanup(self) -> None:
