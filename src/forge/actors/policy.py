# Copyright (c) Meta Platforms, Inc. and affiliates.
# All rights reserved.
#
# This source code is licensed under the BSD-style license found in the
# LICENSE file in the root directory of this source tree.

import asyncio
import logging
import os
import sys
from copy import copy
from dataclasses import dataclass
from typing import Dict, List

import torch

from monarch.actor import Actor, current_rank, endpoint, proc_mesh

from vllm.engine.arg_utils import EngineArgs
from vllm.entrypoints.utils import _validate_truncation_size
from vllm.executor.multiproc_worker_utils import set_multiprocessing_worker_envs
from vllm.inputs import TextPrompt, TokensPrompt
from vllm.lora.request import LoRARequest
from vllm.outputs import CompletionOutput
from vllm.sampling_params import GuidedDecodingParams, RequestOutputKind, SamplingParams
from vllm.transformers_utils.tokenizer_group import init_tokenizer_from_configs
from vllm.usage.usage_lib import UsageContext
from vllm.utils import get_distributed_init_method, get_loopback_ip, get_open_port
from vllm.v1.core.kv_cache_utils import get_kv_cache_config
from vllm.v1.core.sched.output import SchedulerOutput
from vllm.v1.core.sched.scheduler import Scheduler
from vllm.v1.engine import EngineCoreOutputs, EngineCoreRequest
from vllm.v1.engine.output_processor import OutputProcessor
from vllm.v1.engine.parallel_sampling import ParentRequest
from vllm.v1.engine.processor import Processor
from vllm.v1.request import Request
from vllm.v1.structured_output import StructuredOutputManager
from vllm.worker.worker_base import WorkerWrapperBase

logger = logging.getLogger(__name__)


@dataclass
class PolicyRouter(Actor):
    # TODO: Add dp support
    policy: Actor
    sampling_params: SamplingParams = None
    lora_request: LoRARequest = None
    tokenization_kwargs: dict = None
    version: int = 0

    @endpoint
    async def setup(self):
        self.request_id = 0
        self.requests: Dict[str, Tuple[None | ParentRequest, asyncio.Future]] = {}
        self.vllm_args = await self.policy.get_vllm_args.choose()
        # Setup processors
        # TODO: move all processing to the Environment
        # TODO: add support for `log_stats` and `mm_registry`
        tokenizer = init_tokenizer_from_configs(
            model_config=self.vllm_args.model_config,
            scheduler_config=self.vllm_args.scheduler_config,
            lora_config=self.vllm_args.lora_config,
        )
        self.processor = Processor(
            vllm_config=self.vllm_args, tokenizer=tokenizer, mm_registry=None
        )
        self.output_processor = OutputProcessor(tokenizer, log_stats=None)

        # Setup schduuler
        # TODO: Add support for `log_stats`
        kv_cache_configs = await self.policy.setup_kv_cache.call()
        kv_cache_config = kv_cache_configs._values[0]
        self.vllm_args.cache_config.num_gpu_blocks = kv_cache_config.num_blocks
        self.vllm_args.cache_config.num_cpu_blocks = 0

        structured_output_manager = StructuredOutputManager(self.vllm_args)
        self.scheduler = Scheduler(
            vllm_config=self.vllm_args,
            kv_cache_config=kv_cache_config,
            structured_output_manager=structured_output_manager,
            include_finished_set=False,
            log_stats=None,
        )

    @endpoint
<<<<<<< HEAD
    async def get_current_version(self) -> int:
        return self.version

    @endpoint
    async def generate(self, prompt: str, priority: int = 0):
=======
    async def generate(self, prompt: str, priority: int = 0) -> List[CompletionOutput]:
>>>>>>> 7b97469e
        self.request_id += 1 % sys.maxsize
        request_id = str(self.request_id)  # implement from a counter

        # Wraps prompt into a dict
        prompt: Dict[str, str] = convert_input(prompt)
        if self.sampling_params is None:
            self.sampling_params = get_default_sampling_params(self.vllm_args)

        # truncate prmpt
        tokenization_kwargs = self.tokenization_kwargs or {}
        truncate_prompt_tokens = self.sampling_params.truncate_prompt_tokens
        _validate_truncation_size(
            self.vllm_args.model_config.max_model_len,
            truncate_prompt_tokens,
            tokenization_kwargs,
        )

        # process and tokenize prompt
        prompt_str, request = self.processor.process_inputs(
            request_id=request_id,
            prompt=prompt,
            params=self.sampling_params,
            arrival_time=None,
            lora_request=self.lora_request,
            tokenization_kwargs=tokenization_kwargs,
            trace_headers=None,
            priority=priority,
            data_parallel_rank=None,
        )

        # Explicitly keeping the redundant logic to make it easier to pick up
        # vllm changes
        # TODO: Clean up before release
        if (num_samples := self.sampling_params.n) == 1:
            self.output_processor.add_request(request, prompt_str, None, 0)
            request, _ = self.preprocess_add_request(request)

            request_fut = asyncio.Future()
            self.requests[request_id] = (None, request_fut)

            self.scheduler.add_request(request)
        else:
            parent_req = ParentRequest(request_id, self.sampling_params)
            for idx in range(num_samples):
                # Note: `get_child_info` mutates ParentRequest to track the
                # generated child request
                child_request_id, params = parent_req.get_child_info(idx)
                child_request = request if idx == num_samples - 1 else copy(request)
                child_request.request_id = child_request_id
                child_request.sampling_params = params
                self.output_processor.add_request(
                    child_request, prompt_str, parent_req, idx
                )
                child_request, _ = self.preprocess_add_request(child_request)

                self.scheduler.add_request(child_request)
            request_fut = asyncio.Future()
            self.requests[request_id] = (parent_req, request_fut)

        return await request_fut

    # Abstracted to match vllm
    # https://github.com/vllm-project/vllm/blob/0e3bb543f064eb416bca4f6f3013efa3830b12f7/vllm/v1/engine/core.py#L419
    def preprocess_add_request(self, request: EngineCoreRequest) -> tuple[Request, int]:
        if request.mm_hashes is not None:
            raise NotImplementedError("Support for mm_hash is not implemented yet.")
        request: Request = Request.from_engine_core_request(request)
        if request.use_structured_output:
            self.scheduler.structured_output_manager.grammar_init(request)

        return request, 0  # Unused Arg: Current Wave

    @endpoint
    async def run(self):
        # TODO: add support for `iteration_stats`
        # TODO: move postprocessing out of loop to not block
        parallel_config = self.vllm_args.parallel_config
        output_rank = parallel_config.world_size - parallel_config.tensor_parallel_size
        self.running = True
        while self.running:
            scheduler_output = self.scheduler.schedule()
            worker_outputs = await self.policy.execute_model.call(scheduler_output)
            worker_output = worker_outputs._values[output_rank]
            outputs = self.scheduler.update_from_output(scheduler_output, worker_output)
            outputs = outputs.get(0) or EngineCoreOutputs()
            await asyncio.sleep(0)  # Release control before processing outputs

            processed_outputs = self.output_processor.process_outputs(
                outputs.outputs,
                engine_core_timestamp=outputs.timestamp,
                iteration_stats=None,
            )
            for request_output in processed_outputs.request_outputs:
                if request_output.finished:
                    _, fut = self.requests.pop(request_output.request_id)
                    fut.set_result(request_output.outputs)

    @endpoint
    async def shutdown(self):
        self.running = False


@dataclass
class Policy(Actor):
    model: str
    tensor_parallel_size: int = 1
    pipeline_parallel_size: int = 1
    enforce_eager: bool = False
    vllm_args: EngineArgs = None
    resources: int = 1

    def __post_init__(self):
        """Build vLLM Arguments

        vLLM specific TODOS
        - output format
        - check_health
        - _aggregate workers output
        - register_failure_callback

        Testing
        - all LLM generate methods, verify against LLM inputs
        - all executor methods verify no changes
        """
        if self.vllm_args is None:
            # Use default vllm EngineArgs
            self.vllm_args = EngineArgs(
                model=self.model,
                tensor_parallel_size=self.tensor_parallel_size,
                pipeline_parallel_size=self.pipeline_parallel_size,
                enforce_eager=self.enforce_eager,
            )
            # Original method returns False when not run in the main thread
            self.vllm_args._is_v1_supported_oracle = lambda *_: True
        else:
            # Check that provided args match Policy args
            cfg = [
                "model",
                "tensor_parallel_size",
                "pipeline_parallel_size",
                "data_parallel_size",
            ]
            for key in cfg:
                value = getattr(self, key) if key != "data_parallel_size" else 1
                if getattr(self.vllm_args, key) != value:
                    logger.warning(
                        f"{key} args don't match value in EngineArgs, overriding with {value}"
                    )
                    setattr(self.vllm_args, key, value)
        # Build Config
        self.vllm_args = self.vllm_args.create_engine_config(UsageContext.LLM_CLASS)
        assert self.vllm_args.parallel_config.world_size == self.resources

    @endpoint
    async def setup(self):
        # TODO: remove ["gpus"] when monarch implements a flat rank
        self.rank = current_rank()["gpus"]
        self.worker = self.setup_worker()

    @endpoint
    async def execute_model(self, schedule: SchedulerOutput):
        return self.worker.execute_model(schedule)

    @endpoint
    async def update(self):
        # TODO: add TorchStore support
        pass

    @endpoint
    async def setup_kv_cache(self):
        """Based on vllm/v1/engine/core.py:EngineCore._initialize_kv_caches
        TODO: test that fails if vllm method updates
        """
        kv_cache_spec = self.worker.get_kv_cache_spec()
        if kv_cache_spec is not None:
            available_gpu_memory = self.worker.determine_available_memory()
        else:
            # Attention free models don't need memory for kv cache
            available_gpu_memory = 0

        # Get the kv cache tensor size
        kv_cache_config = get_kv_cache_config(
            self.vllm_args, kv_cache_spec, available_gpu_memory
        )
        # TODO: unify configs across TorchStore
        # unify_kv_cache_configs(kv_cache_configs)
        self.vllm_args.cache_config.num_gpu_blocks = kv_cache_config.num_blocks
        self.vllm_args.cache_config.num_cpu_blocks = 0

        # Initialize kv cache and warmup the execution:
        # from multiproc_executor.py:MultiprocExecutor.initialize_from_config
        kv_cache_configs = [None] * self.vllm_args.parallel_config.world_size
        kv_cache_configs[self.rank] = kv_cache_config
        self.worker.initialize_from_config(kv_cache_configs)
        self.worker.compile_or_warm_up_model()
        self.worker.initialize_cache(kv_cache_config.num_blocks, 0)
        return kv_cache_config

    @endpoint
    async def get_vllm_args(self):
        return self.vllm_args

    def setup_worker(self):
        """Build and Instantiate vLLM worker"""
        parallel_config = self.vllm_args.parallel_config
        set_multiprocessing_worker_envs(parallel_config)
        ip, port = os.getenv("MASTER_ADDR"), os.getenv("MASTER_PORT")
        distributed_init_method = get_distributed_init_method(ip, port)
        all_kwargs = [{}] * parallel_config.world_size
        local_rank = self.rank % torch.accelerator.device_count()
        is_driver_worker = self.rank % parallel_config.tensor_parallel_size == 0
        all_kwargs[self.rank] = {
            "vllm_config": self.vllm_args,
            "local_rank": local_rank,
            "rank": self.rank,
            "distributed_init_method": distributed_init_method,
            "is_driver_worker": is_driver_worker,
        }
        worker = WorkerWrapperBase(self.vllm_args, self.rank)
        worker.init_worker(all_kwargs)
        worker.init_device()
        worker.load_model()
        return worker


def convert_input(prompt=None, prompt_token_ids=None) -> Dict:
    assert (prompt is None) ^ (prompt_token_ids is None)
    if prompt is not None:
        return {"prompt": prompt}
    return {"prompt_token_ids": prompt_token_ids}


def get_default_sampling_params(vllm_config, overrides=None) -> SamplingParams:
    default_params = vllm_config.model_config.get_diff_sampling_param()
    default_params["max_tokens"] = 512
    if overrides is not None:
        default_params |= overrides
    if default_params:
        params = SamplingParams.from_optional(**default_params)
    else:
        params = SamplingParams()
    # We only care about the final output
    params.output_kind = RequestOutputKind.FINAL_ONLY
    return params


async def _test(config, guided_decoding=False, num_samples=1):
    # TODO: Create proper test
    router_mesh = await proc_mesh(gpus=1)
    policy_mesh = await proc_mesh(
        gpus=config["resources"],
        env={
            "MASTER_ADDR": str(get_loopback_ip()),
            "MASTER_PORT": str(get_open_port()),
        },
    )

    policy_actor = await policy_mesh.spawn("policy", Policy, **config)

    # TODO: Make this customizable from the config
    overrides = {
        "n": num_samples,
        "guided_decoding": (
            GuidedDecodingParams(choice=["Positive", "Negative"])
            if guided_decoding
            else None
        ),
    }

    vllm_args = await policy_actor.get_vllm_args.choose()
    sampling_params = get_default_sampling_params(vllm_args, overrides=overrides)

    router = await router_mesh.spawn(
        "policy_router",
        PolicyRouter,
        policy=policy_actor,
        sampling_params=sampling_params,
    )

    await policy_actor.setup.call()
    await router.setup.call()
    print("Model setup")

    router.run.call()
    print("Model running")

    prompt = "What is 3+5?" if guided_decoding else "Tell me a joke"
    responses: List[CompletionOutput] = await router.generate.call_one(prompt)

    for batch, response in enumerate(responses):
        print("~~~~~~~~~~~~~~~~~~~~~~~~~~~~~~~~~~~~~~~~~~~~~~~~~~~~~~~")
        print(f"Batch {batch}:")
        print(f"User: {prompt}\nAssistant: {response.text}")
        print("\n~~~~~~~~~~~~~~~~~~~~~~~~~~~~~~~~~~~~~~~~~~~~~~~~~~~~~")

    await router.shutdown.call()


if __name__ == "__main__":
    config = {
        "model": "meta-llama/Llama-3.1-8B-Instruct",
        "tensor_parallel_size": 2,
        "pipeline_parallel_size": 1,
        "enforce_eager": True,
        "resources": 2,
    }
    # asyncio.run(_test(config))
    # asyncio.run(_test(config, guided_decoding=True))
    # asyncio.run(_test(config, num_samples=2))
    # asyncio.run(_test(config, guided_decoding=True, num_samples=3))<|MERGE_RESOLUTION|>--- conflicted
+++ resolved
@@ -84,15 +84,11 @@
         )
 
     @endpoint
-<<<<<<< HEAD
     async def get_current_version(self) -> int:
         return self.version
 
     @endpoint
-    async def generate(self, prompt: str, priority: int = 0):
-=======
     async def generate(self, prompt: str, priority: int = 0) -> List[CompletionOutput]:
->>>>>>> 7b97469e
         self.request_id += 1 % sys.maxsize
         request_id = str(self.request_id)  # implement from a counter
 
