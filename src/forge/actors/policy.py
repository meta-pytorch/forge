--- conflicted
+++ resolved
@@ -455,13 +455,11 @@
     state_dict_key: str = "model_state_dict"
     use_dcp: bool = True
 
-<<<<<<< HEAD
     # used for tesing purposes only
     _test_prev_params = {}
-=======
+
     def __post_init__(self):
         super().__init__()
->>>>>>> 7cbc0663
 
     @endpoint
     async def setup(self):
