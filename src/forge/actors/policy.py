# Copyright (c) Meta Platforms, Inc. and affiliates.
# All rights reserved.
#
# This source code is licensed under the BSD-style license found in the
# LICENSE file in the root directory of this source tree.

import asyncio
import logging
import os
import sys
from collections.abc import Mapping
from copy import copy
from dataclasses import dataclass, field
from typing import Any, Dict, List

import torch
from monarch.actor import current_rank, endpoint, ProcMesh
from omegaconf import DictConfig
from torchstore import MultiProcessStore
from torchstore._state_dict_utils import DELIM

from vllm.engine.arg_utils import EngineArgs
from vllm.entrypoints.utils import _validate_truncation_size
from vllm.executor.multiproc_worker_utils import set_multiprocessing_worker_envs
from vllm.lora.request import LoRARequest
from vllm.outputs import CompletionOutput
from vllm.sampling_params import GuidedDecodingParams, RequestOutputKind, SamplingParams
from vllm.transformers_utils.tokenizer_group import init_tokenizer_from_configs
from vllm.usage.usage_lib import UsageContext
from vllm.utils import get_distributed_init_method
from vllm.v1.core.kv_cache_utils import get_kv_cache_config
from vllm.v1.core.sched.output import SchedulerOutput
from vllm.v1.core.sched.scheduler import Scheduler
from vllm.v1.engine import EngineCoreOutputs, EngineCoreRequest
from vllm.v1.engine.output_processor import OutputProcessor
from vllm.v1.engine.parallel_sampling import ParentRequest
from vllm.v1.engine.processor import Processor
from vllm.v1.request import Request
from vllm.v1.structured_output import StructuredOutputManager
from vllm.worker.worker_base import WorkerWrapperBase

from forge.controller import ForgeActor, get_proc_mesh, stop_proc_mesh

from forge.data.sharding import VLLMSharding
from forge.interfaces import Policy as PolicyInterface
from forge.types import ProcessConfig


logger = logging.getLogger(__name__)


@dataclass
class SamplingOverrides:
    """
    Overrides for vLLMs sampling params.

    Note: We'll want to tie this closer to or directly use vllm's
            SamplingParams. It is currently used to track a supported
            subset

    Args:
        n: Number of samples to generate.
        guided_decoding: Whether to use guided decoding.
        max_tokens: Maximum number of tokens to generate.
    """

<<<<<<< HEAD
    num_samples: int = 1
=======
    n: int
>>>>>>> d74c1493
    guided_decoding: bool = False
    max_tokens: int = 512

    def __post_init__(self):
        gd_params = None
        if self.guided_decoding:
            gd_params = GuidedDecodingParams(choice=["Positive", "Negative"])
        self.guided_decoding = gd_params


@dataclass
class EngineConfig(EngineArgs):
    """
    EngineConfig extends EngineArgs with worker-specific fields.
    Overlapping keys in input dict will override EngineArgs defaults.
    """

    model: str = "meta-llama/Llama-3.1-8B-Instruct"
    tensor_parallel_size: int = 1
    pipeline_parallel_size: int = 1
    enforce_eager: bool = False

    @classmethod
    def from_dict(cls, d: Dict[str, Any]):
        d = dict(d)
        all_fields = set(cls.__dataclass_fields__.keys())
        valid_args = {k: v for k, v in d.items() if k in all_fields}
        return cls(**valid_args)


@dataclass
class Policy(PolicyInterface):
    engine_params: EngineConfig = field(default_factory=EngineConfig)
    sampling_overrides: SamplingOverrides = field(default_factory=SamplingOverrides)
    available_devices: str | None = None
    # Gets set up by setup
    sampling_params: SamplingParams | None = None
    lora_request: LoRARequest | None = None
    tokenization_kwargs: dict = field(default_factory=dict)
    policy_worker: "PolicyWorker" = None
    store: MultiProcessStore | None = None

    def __post_init__(self):
        self._run_task: asyncio.Task | None = None
        self._policy_proc: ProcMesh | None = None
        self._worker_procs: ProcMesh | None = None
        self.weights_version: int = 0
        if isinstance(self.engine_params, Mapping):
            self.engine_params = EngineConfig.from_dict(self.engine_params)
        if isinstance(self.sampling_overrides, Mapping):
            self.sampling_overrides = SamplingOverrides(**self.sampling_overrides)

    @classmethod
    async def launch(  # pyright: ignore[reportIncompatibleMethodOverride]
        cls: type["Policy"],
        *,
        process_config: ProcessConfig,
        engine_params: EngineConfig | Mapping = EngineConfig(),
        sampling_overrides: SamplingOverrides | Mapping = SamplingOverrides(),
        available_devices: str | None = None,
        store: MultiProcessStore | None = None,
        **kwargs,
    ) -> "Policy":
        # Note - get_proc_mesh will set MASTER_ADDR, MASTER_PORT and CUDA_VISIBLE_DEVICES
        # automatically.
        worker_procs = await get_proc_mesh(process_config=process_config)

        # TODO - we will want to ensure colocation with workers
        policy_proc_config = copy(process_config)
        policy_proc_config.num_procs = 1
        policy_proc_config.with_gpus = False

        policy_proc = await get_proc_mesh(process_config=policy_proc_config)

        if isinstance(engine_params, Mapping):
            engine_params = EngineConfig.from_dict(engine_params)

        if isinstance(engine_params, Mapping):
            sampling_overrides = SamplingOverrides(**sampling_overrides)

        workers = await worker_procs.spawn(
            "vllm_worker", PolicyWorker, vllm_args=engine_params
        )

        # TODO - expand support so name can stick within kwargs
        actor_name = kwargs.pop("name", cls.__name__)
        policy = await policy_proc.spawn(
            actor_name,
            cls,
            engine_params=engine_params,
            sampling_overrides=sampling_overrides,
            available_devices=available_devices,
            policy_worker=workers,
            store=store,
        )
        policy._policy_proc = policy_proc
        policy._worker_procs = worker_procs
        await policy.setup.call()
        return policy

    @classmethod
    async def shutdown(  # pyright: ignore[reportIncompatibleMethodOverride]
        cls: type["Policy"], actor: "Policy"
    ):
        assert (
            actor._policy_proc is not None
        ), "Tried to shutdown a policy that was not initialized correctly"
        assert (
            actor._worker_procs is not None
        ), "Tried to shutdown a policy that was not initialized correctly"

        # TODO - may want to expand stop to gracefully respond to
        # ongoing requests.
        await actor.stop.call()
        await stop_proc_mesh(actor._worker_procs)
        await stop_proc_mesh(actor._policy_proc)

    @endpoint
    async def setup(self):
        # Set up policy_worker
        assert self.policy_worker is not None, "Policy worker should not be None"
        await self.policy_worker.setup.call(store=self.store)

        self.request_id = 0
        self.requests: Dict[str, tuple[None | ParentRequest, asyncio.Future]] = {}
        self.vllm_args = await self.policy_worker.get_vllm_args.choose()

        # Setup sampling params
<<<<<<< HEAD
        sampling_overrides = self.sampling_overrides
        overrides = {
            "n": sampling_overrides.num_samples,
            "guided_decoding": (
                GuidedDecodingParams(choice=["Positive", "Negative"])
                if sampling_overrides.guided_decoding
                else None
            ),
        }
=======
>>>>>>> d74c1493
        self.sampling_params = get_default_sampling_params(
            self.vllm_args, overrides=asdict(self.config.sampling_params)
        )

        # Setup processors
        # TODO: move all processing to the Environment
        # TODO: add support for `log_stats` and `mm_registry`
        tokenizer = init_tokenizer_from_configs(
            model_config=self.vllm_args.model_config,
            scheduler_config=self.vllm_args.scheduler_config,
            lora_config=self.vllm_args.lora_config,
        )
        self.processor = Processor(
            vllm_config=self.vllm_args, tokenizer=tokenizer, mm_registry=None
        )
        self.output_processor = OutputProcessor(tokenizer, log_stats=None)

        # Setup scheduler
        # TODO: Add support for `log_stats`
        kv_cache_configs = await self.policy_worker.setup_kv_cache.call()
        kv_cache_config = kv_cache_configs._values[0]
        self.vllm_args.cache_config.num_gpu_blocks = kv_cache_config.num_blocks
        self.vllm_args.cache_config.num_cpu_blocks = 0

        structured_output_manager = StructuredOutputManager(self.vllm_args)
        self.scheduler = Scheduler(
            vllm_config=self.vllm_args,
            kv_cache_config=kv_cache_config,
            structured_output_manager=structured_output_manager,
            include_finished_set=False,
            log_stats=None,
        )
        self.start_processing()

    def start_processing(self):
        """Start the replica's processing loop if not already running."""
        if self._run_task is None or self._run_task.done():
            self._run_task = asyncio.create_task(self.run())

    @endpoint
    async def generate(self, prompt: str, priority: int = 0) -> List[CompletionOutput]:
        self.request_id += 1 % sys.maxsize
        request_id = str(self.request_id)  # implement from a counter

        # Wraps prompt into a dict
        prompt: Dict[str, str] = convert_input(prompt=prompt)

        # truncate prmpt
        tokenization_kwargs = self.tokenization_kwargs or {}
        # TODO: add truncation support https://github.com/vllm-project/vllm/issues/4507
        truncate_prompt_tokens = self.sampling_params.truncate_prompt_tokens
        _validate_truncation_size(
            self.vllm_args.model_config.max_model_len,
            truncate_prompt_tokens,
            tokenization_kwargs,
        )

        # process and tokenize prompt
        prompt_str, request = self.processor.process_inputs(
            request_id=request_id,
            prompt=prompt,
            params=self.sampling_params,
            arrival_time=None,
            lora_request=self.lora_request,
            tokenization_kwargs=tokenization_kwargs,
            trace_headers=None,
            priority=priority,
            data_parallel_rank=None,
        )

        # Explicitly keeping the redundant logic to make it easier to pick up
        # vllm changes
        # TODO: Clean up before release
        if (num_samples := self.sampling_params.n) == 1:
            self.output_processor.add_request(request, prompt_str, None, 0)
            request, _ = self.preprocess_add_request(request)
            request_fut = asyncio.Future()
            self.requests[request_id] = (None, request_fut)

            self.scheduler.add_request(request)
        else:
            parent_req = ParentRequest(request_id, self.sampling_params)
            for idx in range(num_samples):
                # Note: `get_child_info` mutates ParentRequest to track the
                # generated child request
                child_request_id, params = parent_req.get_child_info(idx)
                child_request = request if idx == num_samples - 1 else copy(request)
                child_request.request_id = child_request_id
                child_request.sampling_params = params
                self.output_processor.add_request(
                    child_request, prompt_str, parent_req, idx
                )
                child_request, _ = self.preprocess_add_request(child_request)

                self.scheduler.add_request(child_request)
            request_fut = asyncio.Future()
            self.requests[request_id] = (parent_req, request_fut)

        return await request_fut

    # Abstracted to match vllm
    # https://github.com/vllm-project/vllm/blob/0e3bb543f064eb416bca4f6f3013efa3830b12f7/vllm/v1/engine/core.py#L419
    def preprocess_add_request(self, request: EngineCoreRequest) -> tuple[Request, int]:
        if request.mm_hashes is not None:
            raise NotImplementedError("Support for mm_hash is not implemented yet.")
        request: Request = Request.from_engine_core_request(request)
        if request.use_structured_output:
            self.scheduler.structured_output_manager.grammar_init(request)

        return request, 0  # Unused Arg: Current Wave

    async def run(self):
        # TODO: add support for `iteration_stats`
        # TODO: move postprocessing out of loop to not block
        parallel_config = self.vllm_args.parallel_config
        output_rank = parallel_config.world_size - parallel_config.tensor_parallel_size
        self.running = True
        while self.running:
            scheduler_output = self.scheduler.schedule()
            worker_outputs = await self.policy_worker.execute_model.call(
                scheduler_output
            )
            worker_output = worker_outputs._values[output_rank]
            outputs = self.scheduler.update_from_output(scheduler_output, worker_output)
            outputs = outputs.get(0) or EngineCoreOutputs()
            await asyncio.sleep(0)  # Release control before processing outputs

            processed_outputs = self.output_processor.process_outputs(
                outputs.outputs,
                engine_core_timestamp=outputs.timestamp,
                iteration_stats=None,
            )
            for request_output in processed_outputs.request_outputs:
                if request_output.finished:
                    _, fut = self.requests.pop(request_output.request_id)
                    fut.set_result(request_output)

    @endpoint
    async def update_weights(self) -> int:
        """Update the policy weights."""
        # Wait for all current requests to finish, then publish model weights
        futures = [fut for _, fut in self.requests.values()]
        if futures:
            await asyncio.gather(*futures)
        new_version = self.weights_version + 1
        await self.policy_worker.update.call(version=new_version)
        self.weights_version = new_version
        return self.weights_version

    @endpoint
    async def _get_model_params(self) -> Dict[str, torch.Tensor]:
        """Get the current model parameters. Only for testing purposes."""
        model_params = await self.policy_worker._get_model_params.choose()
        return model_params

    @endpoint
    async def get_version(self) -> int:
        """Get the current policy version."""
        return self.weights_version

    @endpoint
    async def stop(self):
        self.running = False


@dataclass
class PolicyWorker(ForgeActor):
    vllm_args: EngineConfig | dict = EngineConfig()
    state_dict_key: str = "model_state_dict"

    def __post_init__(self):
        """Build vLLM Arguments

        vLLM specific TODOS
        - output format
        - check_health
        - _aggregate workers output
        - register_failure_callback

        Testing
        - all LLM generate methods, verify against LLM inputs
        - all executor methods verify no changes
        """
        if isinstance(self.vllm_args, dict):
            self.vllm_args = EngineConfig.from_dict(self.vllm_args)
        elif not isinstance(self.vllm_args, EngineConfig):
            raise TypeError(
                f"vllm_args must be a EngineConfig or dict, got {type(self.vllm_args)}"
            )
        # Original method returns False when not run in the main thread
        self.vllm_args._is_v1_supported_oracle = lambda *_: True
        # Build Config
        self.vllm_args = self.vllm_args.create_engine_config(UsageContext.LLM_CLASS)

    @endpoint
    async def setup(self, store: MultiProcessStore = None):
        self.torchstore = store
        # TODO: remove ["gpus"] when monarch implements a flat rank
        self.rank = current_rank()["gpus"]
        self.worker = self.setup_worker()

    @endpoint
    async def execute_model(self, schedule: SchedulerOutput):
        return self.worker.execute_model(schedule)

    async def _load_tensor_parallel_state_dict(
        self, current_state_dict: dict, version: int
    ):
        """
        Load full state dict from torchstore into tensor parallel model with deterministic sharding.
        """

        updated_count = 0
        # setting explictly to llama3 for now as its our only use case
        sharding = VLLMSharding(
            self.vllm_args.parallel_config.tensor_parallel_size, self.rank
        )

        for param_name in current_state_dict.keys():
            current_tensor = current_state_dict[param_name]

            # Load the full tensor from torchstore
            # TODO: only get the part of the tensor that is needed
            stored_tensor = await self.torchstore.get(
                f"{self.state_dict_key}{DELIM}{version}{DELIM}{param_name}"
            )
            sharding.load_from_source_to_target(
                param_name,
                stored_tensor,
                current_tensor,
            )

            updated_count += 1

    @endpoint
    async def update(self, version: int):
        """Update model weights by reading state dict from torchstore"""
        if self.torchstore is None:
            raise Exception("No torchstore configured, skipping model update")

        logger.debug(
            f"Starting model update from torchstore with key: {self.state_dict_key}{DELIM}{version}"
        )

        model = self.worker.model_runner.model
        current_state_dict = model.state_dict()

        await self._load_tensor_parallel_state_dict(current_state_dict, version)
        logger.debug("Successfully updated model weights from torchstore")

    @endpoint
    async def setup_kv_cache(self):
        """Based on vllm/v1/engine/core.py:EngineCore._initialize_kv_caches
        TODO: test that fails if vllm method updates
        """
        kv_cache_spec = self.worker.get_kv_cache_spec()
        if kv_cache_spec is not None:
            available_gpu_memory = self.worker.determine_available_memory()
        else:
            # Attention free models don't need memory for kv cache
            available_gpu_memory = 0

        # Get the kv cache tensor size
        kv_cache_config = get_kv_cache_config(
            self.vllm_args, kv_cache_spec, available_gpu_memory
        )
        # TODO: unify configs across TorchStore
        # unify_kv_cache_configs(kv_cache_configs)
        self.vllm_args.cache_config.num_gpu_blocks = kv_cache_config.num_blocks
        self.vllm_args.cache_config.num_cpu_blocks = 0

        # Initialize kv cache and warmup the execution:
        # from multiproc_executor.py:MultiprocExecutor.initialize_from_config
        kv_cache_configs = [None] * self.vllm_args.parallel_config.world_size
        kv_cache_configs[self.rank] = kv_cache_config
        self.worker.initialize_from_config(kv_cache_configs)
        self.worker.compile_or_warm_up_model()
        self.worker.initialize_cache(kv_cache_config.num_blocks, 0)
        return kv_cache_config

    @endpoint
    async def get_vllm_args(self):
        return self.vllm_args

    @endpoint
    async def _get_model_params(self) -> Dict[str, torch.Tensor]:
        model = self.worker.model_runner.model
        state_dict = {}

        for name, param in model.named_parameters():
            if "layers.0" not in name:
                continue
            state_dict[name] = param.cpu().detach()
        return state_dict

    def setup_worker(self):
        """Build and Instantiate vLLM worker"""
        parallel_config = self.vllm_args.parallel_config
        set_multiprocessing_worker_envs(parallel_config)
        ip, port = os.getenv("MASTER_ADDR"), os.getenv("MASTER_PORT")
        distributed_init_method = get_distributed_init_method(ip, port)
        all_kwargs = [{}] * parallel_config.world_size
        local_rank = self.rank % torch.accelerator.device_count()
        is_driver_worker = self.rank % parallel_config.tensor_parallel_size == 0
        all_kwargs[self.rank] = {
            "vllm_config": self.vllm_args,
            "local_rank": local_rank,
            "rank": self.rank,
            "distributed_init_method": distributed_init_method,
            "is_driver_worker": is_driver_worker,
        }
        worker = WorkerWrapperBase(self.vllm_args, self.rank)
        worker.init_worker(all_kwargs)
        worker.init_device()
        worker.load_model()
        return worker


def convert_input(prompt=None, prompt_token_ids=None) -> Dict:
    assert (prompt is None) ^ (prompt_token_ids is None)
    if prompt is not None:
        return {"prompt": prompt}
    return {"prompt_token_ids": prompt_token_ids}


def get_default_sampling_params(vllm_config, overrides=None) -> SamplingParams:
    default_params = vllm_config.model_config.get_diff_sampling_param()
    if overrides is not None:
        default_params |= overrides
    if default_params:
        params = SamplingParams.from_optional(**default_params)
    else:
        params = SamplingParams()
    # We only care about the final output
    params.output_kind = RequestOutputKind.FINAL_ONLY
    return params<|MERGE_RESOLUTION|>--- conflicted
+++ resolved
@@ -64,11 +64,7 @@
         max_tokens: Maximum number of tokens to generate.
     """
 
-<<<<<<< HEAD
-    num_samples: int = 1
-=======
-    n: int
->>>>>>> d74c1493
+    n: int = 1
     guided_decoding: bool = False
     max_tokens: int = 512
 
@@ -197,18 +193,6 @@
         self.vllm_args = await self.policy_worker.get_vllm_args.choose()
 
         # Setup sampling params
-<<<<<<< HEAD
-        sampling_overrides = self.sampling_overrides
-        overrides = {
-            "n": sampling_overrides.num_samples,
-            "guided_decoding": (
-                GuidedDecodingParams(choice=["Positive", "Negative"])
-                if sampling_overrides.guided_decoding
-                else None
-            ),
-        }
-=======
->>>>>>> d74c1493
         self.sampling_params = get_default_sampling_params(
             self.vllm_args, overrides=asdict(self.config.sampling_params)
         )
