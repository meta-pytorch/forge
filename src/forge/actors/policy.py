# Copyright (c) Meta Platforms, Inc. and affiliates.
# All rights reserved.
#
# This source code is licensed under the BSD-style license found in the
# LICENSE file in the root directory of this source tree.

import asyncio
import logging
import os
import sys
from copy import copy
from dataclasses import dataclass
from typing import Dict, List

import torch

from monarch.actor import Actor, current_rank, endpoint, proc_mesh

from vllm.engine.arg_utils import EngineArgs
from vllm.entrypoints.utils import _validate_truncation_size
from vllm.executor.multiproc_worker_utils import set_multiprocessing_worker_envs
from vllm.inputs import TextPrompt, TokensPrompt
from vllm.lora.request import LoRARequest
from vllm.outputs import CompletionOutput
from vllm.sampling_params import GuidedDecodingParams, RequestOutputKind, SamplingParams
from vllm.transformers_utils.tokenizer_group import init_tokenizer_from_configs
from vllm.usage.usage_lib import UsageContext
from vllm.utils import get_distributed_init_method, get_loopback_ip, get_open_port
from vllm.v1.core.kv_cache_utils import get_kv_cache_config
from vllm.v1.core.sched.output import SchedulerOutput
from vllm.v1.core.sched.scheduler import Scheduler
from vllm.v1.engine import EngineCoreOutputs, EngineCoreRequest
from vllm.v1.engine.output_processor import OutputProcessor
from vllm.v1.engine.parallel_sampling import ParentRequest
from vllm.v1.engine.processor import Processor
from vllm.v1.request import Request
from vllm.v1.structured_output import StructuredOutputManager
from vllm.worker.worker_base import WorkerWrapperBase

logger = logging.getLogger(__name__)


@dataclass
class PolicyRouter(Actor):
    # TODO: Add dp support
    policy: Actor
    sampling_params: SamplingParams = None
    lora_request: LoRARequest = None
    tokenization_kwargs: dict = None

    @endpoint
    async def setup(self):
        self.request_id = 0
<<<<<<< HEAD
        self.requests: Dict[str, Tuple[None | ParentRequest, asyncio.Future]] = {}
=======
        self.requests: Dict[
            str, asyncio.Future | Tuple[ParentRequest, asyncio.Future]
        ] = {}
>>>>>>> e90bbd71
        self.vllm_args = await self.policy.get_vllm_args.choose()
        # Setup processors
        # TODO: move all processing to the Environment
        # TODO: add support for `log_stats` and `mm_registry`
        tokenizer = init_tokenizer_from_configs(
            model_config=self.vllm_args.model_config,
            scheduler_config=self.vllm_args.scheduler_config,
            lora_config=self.vllm_args.lora_config,
        )
        self.processor = Processor(
            vllm_config=self.vllm_args, tokenizer=tokenizer, mm_registry=None
        )
        self.output_processor = OutputProcessor(tokenizer, log_stats=None)

        # Setup schduuler
        # TODO: Add support for `log_stats`
        kv_cache_configs = await self.policy.setup_kv_cache.call()
        kv_cache_config = kv_cache_configs._values[0]
        self.vllm_args.cache_config.num_gpu_blocks = kv_cache_config.num_blocks
        self.vllm_args.cache_config.num_cpu_blocks = 0

        structured_output_manager = StructuredOutputManager(self.vllm_args)
        self.scheduler = Scheduler(
            vllm_config=self.vllm_args,
            kv_cache_config=kv_cache_config,
            structured_output_manager=structured_output_manager,
            include_finished_set=False,
            log_stats=None,
        )

    @endpoint
    async def generate(self, prompt: str, priority: int = 0) -> List[CompletionOutput]:
        self.request_id += 1 % sys.maxsize
        request_id = str(self.request_id)  # implement from a counter

        # Wraps prompt into a dict
        prompt: Dict[str, str] = convert_input(prompt)
        if self.sampling_params is None:
            self.sampling_params = get_default_sampling_params(self.vllm_args)

        # truncate prmpt
        tokenization_kwargs = self.tokenization_kwargs or {}
        truncate_prompt_tokens = self.sampling_params.truncate_prompt_tokens
        _validate_truncation_size(
            self.vllm_args.model_config.max_model_len,
            truncate_prompt_tokens,
            tokenization_kwargs,
        )

        # process and tokenize prompt
        prompt_str, request = self.processor.process_inputs(
            request_id=request_id,
            prompt=prompt,
            params=self.sampling_params,
            arrival_time=None,
            lora_request=self.lora_request,
            tokenization_kwargs=tokenization_kwargs,
            trace_headers=None,
            priority=priority,
            data_parallel_rank=None,
        )

        # Explicitly keeping the redundant logic to make it easier to pick up
        # vllm changes
        # TODO: Clean up before release
        if (num_samples := self.sampling_params.n) == 1:
            self.output_processor.add_request(request, prompt_str, None, 0)
            request, _ = self.preprocess_add_request(request)

            request_fut = asyncio.Future()
<<<<<<< HEAD
            self.requests[request_id] = (None, request_fut)
=======
            self.requests[request_id] = request_fut
>>>>>>> e90bbd71

            self.scheduler.add_request(request)
        else:
            parent_req = ParentRequest(request_id, self.sampling_params)
            for idx in range(num_samples):
                # Note: `get_child_info` mutates ParentRequest to track the
                # generated child request
                child_request_id, params = parent_req.get_child_info(idx)
                child_request = request if idx == num_samples - 1 else copy(request)
                child_request.request_id = child_request_id
                child_request.sampling_params = params
                self.output_processor.add_request(
                    child_request, prompt_str, parent_req, idx
                )
                child_request, _ = self.preprocess_add_request(child_request)

                self.scheduler.add_request(child_request)
            request_fut = asyncio.Future()
            self.requests[request_id] = (parent_req, request_fut)

        return await request_fut

    # Abstracted to match vllm
    # https://github.com/vllm-project/vllm/blob/0e3bb543f064eb416bca4f6f3013efa3830b12f7/vllm/v1/engine/core.py#L419
    def preprocess_add_request(self, request: EngineCoreRequest) -> tuple[Request, int]:
        if request.mm_hashes is not None:
<<<<<<< HEAD
            raise NotImplementedError("Support for mm_hash is not implemented yet.")
=======
            # TODO: Support mm_hash
            pass
>>>>>>> e90bbd71
        request: Request = Request.from_engine_core_request(request)
        if request.use_structured_output:
            self.scheduler.structured_output_manager.grammar_init(request)

        return request, 0  # Unused Arg: Current Wave

    @endpoint
    async def run(self):
        # TODO: add support for `iteration_stats`
        # TODO: move postprocessing out of loop to not block
        parallel_config = self.vllm_args.parallel_config
        output_rank = parallel_config.world_size - parallel_config.tensor_parallel_size
        self.running = True
        while self.running:
            scheduler_output = self.scheduler.schedule()
            worker_outputs = await self.policy.execute_model.call(scheduler_output)
            worker_output = worker_outputs._values[output_rank]
            outputs = self.scheduler.update_from_output(scheduler_output, worker_output)
            outputs = outputs.get(0) or EngineCoreOutputs()
            await asyncio.sleep(0)  # Release control before processing outputs

            processed_outputs = self.output_processor.process_outputs(
                outputs.outputs,
                engine_core_timestamp=outputs.timestamp,
                iteration_stats=None,
            )
            for request_output in processed_outputs.request_outputs:
                if request_output.finished:
<<<<<<< HEAD
                    _, fut = self.requests.pop(request_output.request_id)
                    fut.set_result(request_output.outputs)
=======
                    if isinstance(
                        payload := self.requests.get(request_output.request_id), tuple
                    ) and isinstance(request := payload[0], ParentRequest):
                        _, fut = self.requests.pop(request.request_id)
                        fut.set_result(request_output.outputs)
                    elif isinstance(payload, asyncio.Future):
                        fut = self.requests.pop(request_output.request_id)
                        fut.set_result(request_output.outputs)
                    else:
                        raise ValueError(
                            f"Invalid request {request} of type: {type(request)}"
                        )
>>>>>>> e90bbd71

    @endpoint
    async def shutdown(self):
        self.running = False


@dataclass
class Policy(Actor):
    model: str
    tensor_parallel_size: int = 1
    pipeline_parallel_size: int = 1
    enforce_eager: bool = False
    vllm_args: EngineArgs = None
    resources: int = 1

    def __post_init__(self):
        """Build vLLM Arguments

        vLLM specific TODOS
        - output format
        - check_health
        - _aggregate workers output
        - register_failure_callback

        Testing
        - all LLM generate methods, verify against LLM inputs
        - all executor methods verify no changes
        """
        if self.vllm_args is None:
            # Use default vllm EngineArgs
            self.vllm_args = EngineArgs(
                model=self.model,
                tensor_parallel_size=self.tensor_parallel_size,
                pipeline_parallel_size=self.pipeline_parallel_size,
                enforce_eager=self.enforce_eager,
            )
            # Original method returns False when not run in the main thread
            self.vllm_args._is_v1_supported_oracle = lambda *_: True
        else:
            # Check that provided args match Policy args
            cfg = [
                "model",
                "tensor_parallel_size",
                "pipeline_parallel_size",
                "data_parallel_size",
            ]
            for key in cfg:
                value = getattr(self, key) if key != "data_parallel_size" else 1
                if getattr(self.vllm_args, key) != value:
                    logger.warning(
                        f"{key} args don't match value in EngineArgs, overriding with {value}"
                    )
                    setattr(self.vllm_args, key, value)
        # Build Config
        self.vllm_args = self.vllm_args.create_engine_config(UsageContext.LLM_CLASS)
        assert self.vllm_args.parallel_config.world_size == self.resources

    @endpoint
    async def setup(self):
        # TODO: remove ["gpus"] when monarch implements a flat rank
        self.rank = current_rank()["gpus"]
        self.worker = self.setup_worker()

    @endpoint
    async def execute_model(self, schedule: SchedulerOutput):
        return self.worker.execute_model(schedule)

    @endpoint
    async def update(self):
        # TODO: add TorchStore support
        pass

    @endpoint
    async def setup_kv_cache(self):
        """Based on vllm/v1/engine/core.py:EngineCore._initialize_kv_caches
        TODO: test that fails if vllm method updates
        """
        kv_cache_spec = self.worker.get_kv_cache_spec()
        if kv_cache_spec is not None:
            available_gpu_memory = self.worker.determine_available_memory()
        else:
            # Attention free models don't need memory for kv cache
            available_gpu_memory = 0

        # Get the kv cache tensor size
        kv_cache_config = get_kv_cache_config(
            self.vllm_args, kv_cache_spec, available_gpu_memory
        )
        # TODO: unify configs across TorchStore
        # unify_kv_cache_configs(kv_cache_configs)
        self.vllm_args.cache_config.num_gpu_blocks = kv_cache_config.num_blocks
        self.vllm_args.cache_config.num_cpu_blocks = 0

        # Initialize kv cache and warmup the execution:
        # from multiproc_executor.py:MultiprocExecutor.initialize_from_config
        kv_cache_configs = [None] * self.vllm_args.parallel_config.world_size
        kv_cache_configs[self.rank] = kv_cache_config
        self.worker.initialize_from_config(kv_cache_configs)
        self.worker.compile_or_warm_up_model()
        self.worker.initialize_cache(kv_cache_config.num_blocks, 0)
        return kv_cache_config

    @endpoint
    async def get_vllm_args(self):
        return self.vllm_args

    def setup_worker(self):
        """Build and Instantiate vLLM worker"""
        parallel_config = self.vllm_args.parallel_config
        set_multiprocessing_worker_envs(parallel_config)
        ip, port = os.getenv("MASTER_ADDR"), os.getenv("MASTER_PORT")
        distributed_init_method = get_distributed_init_method(ip, port)
        all_kwargs = [{}] * parallel_config.world_size
        local_rank = self.rank % torch.accelerator.device_count()
        is_driver_worker = self.rank % parallel_config.tensor_parallel_size == 0
        all_kwargs[self.rank] = {
            "vllm_config": self.vllm_args,
            "local_rank": local_rank,
            "rank": self.rank,
            "distributed_init_method": distributed_init_method,
            "is_driver_worker": is_driver_worker,
        }
        worker = WorkerWrapperBase(self.vllm_args, self.rank)
        worker.init_worker(all_kwargs)
        worker.init_device()
        worker.load_model()
        return worker


def convert_input(prompt=None, prompt_token_ids=None) -> Dict:
    assert (prompt is None) ^ (prompt_token_ids is None)
    if prompt is not None:
        return {"prompt": prompt}
    return {"prompt_token_ids": prompt_token_ids}


def get_default_sampling_params(vllm_config, overrides=None) -> SamplingParams:
    default_params = vllm_config.model_config.get_diff_sampling_param()
    default_params["max_tokens"] = 512
    if overrides is not None:
        default_params |= overrides
    if default_params:
        params = SamplingParams.from_optional(**default_params)
    else:
        params = SamplingParams()
    # We only care about the final output
    params.output_kind = RequestOutputKind.FINAL_ONLY
    return params


async def _test(config, guided_decoding=False, num_samples=1):
    # TODO: Create proper test
    router_mesh = await proc_mesh(gpus=1)
    policy_mesh = await proc_mesh(
        gpus=config["resources"],
        env={
            "MASTER_ADDR": str(get_loopback_ip()),
            "MASTER_PORT": str(get_open_port()),
        },
    )

    policy_actor = await policy_mesh.spawn("policy", Policy, **config)

    # TODO: Make this customizable from the config
    overrides = {
        "n": num_samples,
        "guided_decoding": (
            GuidedDecodingParams(choice=["Positive", "Negative"])
            if guided_decoding
            else None
        ),
    }

    vllm_args = await policy_actor.get_vllm_args.choose()
    sampling_params = get_default_sampling_params(vllm_args, overrides=overrides)

    router = await router_mesh.spawn(
        "policy_router",
        PolicyRouter,
        policy=policy_actor,
        sampling_params=sampling_params,
    )

    await policy_actor.setup.call()
    await router.setup.call()
    print("Model setup")

    router.run.call()
    print("Model running")

    prompt = "What is 3+5?" if guided_decoding else "Tell me a joke"
<<<<<<< HEAD
    responses: List[CompletionOutput] = await router.generate.call_one(prompt)
=======
    responses = await router.generate.call_one(prompt)
>>>>>>> e90bbd71

    for batch, response in enumerate(responses):
        print("~~~~~~~~~~~~~~~~~~~~~~~~~~~~~~~~~~~~~~~~~~~~~~~~~~~~~~~")
        print(f"Batch {batch}:")
        print(f"User: {prompt}\nAssistant: {response.text}")
        print("\n~~~~~~~~~~~~~~~~~~~~~~~~~~~~~~~~~~~~~~~~~~~~~~~~~~~~~")

    await router.shutdown.call()


if __name__ == "__main__":
    config = {
        "model": "meta-llama/Llama-3.1-8B-Instruct",
        "tensor_parallel_size": 2,
        "pipeline_parallel_size": 1,
        "enforce_eager": True,
        "resources": 2,
    }
<<<<<<< HEAD
    asyncio.run(_test(config))
    # asyncio.run(_test(config, guided_decoding=True))
    # asyncio.run(_test(config, num_samples=2))
=======
    # asyncio.run(_test(config))
    # asyncio.run(_test(config, guided_decoding=True))
    asyncio.run(_test(config, num_samples=2))
>>>>>>> e90bbd71
    # asyncio.run(_test(config, guided_decoding=True, num_samples=3))<|MERGE_RESOLUTION|>--- conflicted
+++ resolved
@@ -51,13 +51,7 @@
     @endpoint
     async def setup(self):
         self.request_id = 0
-<<<<<<< HEAD
         self.requests: Dict[str, Tuple[None | ParentRequest, asyncio.Future]] = {}
-=======
-        self.requests: Dict[
-            str, asyncio.Future | Tuple[ParentRequest, asyncio.Future]
-        ] = {}
->>>>>>> e90bbd71
         self.vllm_args = await self.policy.get_vllm_args.choose()
         # Setup processors
         # TODO: move all processing to the Environment
@@ -128,11 +122,7 @@
             request, _ = self.preprocess_add_request(request)
 
             request_fut = asyncio.Future()
-<<<<<<< HEAD
             self.requests[request_id] = (None, request_fut)
-=======
-            self.requests[request_id] = request_fut
->>>>>>> e90bbd71
 
             self.scheduler.add_request(request)
         else:
@@ -159,12 +149,7 @@
     # https://github.com/vllm-project/vllm/blob/0e3bb543f064eb416bca4f6f3013efa3830b12f7/vllm/v1/engine/core.py#L419
     def preprocess_add_request(self, request: EngineCoreRequest) -> tuple[Request, int]:
         if request.mm_hashes is not None:
-<<<<<<< HEAD
             raise NotImplementedError("Support for mm_hash is not implemented yet.")
-=======
-            # TODO: Support mm_hash
-            pass
->>>>>>> e90bbd71
         request: Request = Request.from_engine_core_request(request)
         if request.use_structured_output:
             self.scheduler.structured_output_manager.grammar_init(request)
@@ -193,23 +178,8 @@
             )
             for request_output in processed_outputs.request_outputs:
                 if request_output.finished:
-<<<<<<< HEAD
                     _, fut = self.requests.pop(request_output.request_id)
                     fut.set_result(request_output.outputs)
-=======
-                    if isinstance(
-                        payload := self.requests.get(request_output.request_id), tuple
-                    ) and isinstance(request := payload[0], ParentRequest):
-                        _, fut = self.requests.pop(request.request_id)
-                        fut.set_result(request_output.outputs)
-                    elif isinstance(payload, asyncio.Future):
-                        fut = self.requests.pop(request_output.request_id)
-                        fut.set_result(request_output.outputs)
-                    else:
-                        raise ValueError(
-                            f"Invalid request {request} of type: {type(request)}"
-                        )
->>>>>>> e90bbd71
 
     @endpoint
     async def shutdown(self):
@@ -401,11 +371,7 @@
     print("Model running")
 
     prompt = "What is 3+5?" if guided_decoding else "Tell me a joke"
-<<<<<<< HEAD
     responses: List[CompletionOutput] = await router.generate.call_one(prompt)
-=======
-    responses = await router.generate.call_one(prompt)
->>>>>>> e90bbd71
 
     for batch, response in enumerate(responses):
         print("~~~~~~~~~~~~~~~~~~~~~~~~~~~~~~~~~~~~~~~~~~~~~~~~~~~~~~~")
@@ -424,13 +390,7 @@
         "enforce_eager": True,
         "resources": 2,
     }
-<<<<<<< HEAD
-    asyncio.run(_test(config))
+    # asyncio.run(_test(config))
     # asyncio.run(_test(config, guided_decoding=True))
     # asyncio.run(_test(config, num_samples=2))
-=======
-    # asyncio.run(_test(config))
-    # asyncio.run(_test(config, guided_decoding=True))
-    asyncio.run(_test(config, num_samples=2))
->>>>>>> e90bbd71
     # asyncio.run(_test(config, guided_decoding=True, num_samples=3))