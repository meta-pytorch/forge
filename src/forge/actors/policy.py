# Copyright (c) Meta Platforms, Inc. and affiliates.
# All rights reserved.
#
# This source code is licensed under the BSD-style license found in the
# LICENSE file in the root directory of this source tree.

import asyncio
import logging
import os
import sys
from collections.abc import Mapping
from copy import copy
from dataclasses import asdict, dataclass, field, fields
from typing import Dict, List

import torch
import torchstore as ts

from forge.controller import ForgeActor, get_proc_mesh, stop_proc_mesh

from forge.data.sharding import VLLMSharding
from forge.interfaces import Policy as PolicyInterface
from forge.types import ProcessConfig
from monarch.actor import current_rank, endpoint, ProcMesh

from vllm.engine.arg_utils import EngineArgs
from vllm.entrypoints.utils import _validate_truncation_size
from vllm.executor.multiproc_worker_utils import set_multiprocessing_worker_envs
from vllm.lora.request import LoRARequest
from vllm.outputs import CompletionOutput
from vllm.sampling_params import GuidedDecodingParams, RequestOutputKind, SamplingParams
from vllm.transformers_utils.tokenizer_group import init_tokenizer_from_configs
from vllm.usage.usage_lib import UsageContext
from vllm.utils import get_distributed_init_method
from vllm.v1.core.kv_cache_utils import get_kv_cache_config
from vllm.v1.core.sched.output import SchedulerOutput
from vllm.v1.core.sched.scheduler import Scheduler
from vllm.v1.engine import EngineCoreOutputs, EngineCoreRequest
from vllm.v1.engine.output_processor import OutputProcessor
from vllm.v1.engine.parallel_sampling import ParentRequest
from vllm.v1.engine.processor import Processor
from vllm.v1.request import Request
from vllm.v1.structured_output import StructuredOutputManager
from vllm.worker.worker_base import WorkerWrapperBase


logger = logging.getLogger(__name__)


@dataclass
class SamplingConfig:
    """
    Overrides for vLLMs sampling params.

    Note: We'll want to tie this closer to or directly use vllm's
            SamplingParams. It is currently used to track a supported
            subset

    Args:
        n: Number of samples to generate.
        guided_decoding: Whether to use guided decoding.
        max_tokens: Maximum number of tokens to generate.
    """

    n: int = 1
    guided_decoding: bool = False
    max_tokens: int = 512

    def __post_init__(self):
        gd_params = None
        if self.guided_decoding:
            gd_params = GuidedDecodingParams(choice=["Positive", "Negative"])
        self.guided_decoding = gd_params

    @classmethod
    def from_dict(cls, d: Mapping):
        d = dict(d)
        all_fields = set(cls.__dataclass_fields__.keys())
        valid_args = {k: v for k, v in d.items() if k in all_fields}
        return cls(**valid_args)


@dataclass
class EngineConfig(EngineArgs):
    """
    EngineConfig extends EngineArgs with worker-specific fields.
    Overlapping keys in input dict will override EngineArgs defaults.
    """

    model: str = "meta-llama/Llama-3.1-8B-Instruct"
    tensor_parallel_size: int = 1
    pipeline_parallel_size: int = 1
    enforce_eager: bool = False

    @classmethod
    def from_dict(cls, d: Mapping):
        d = dict(d)
        all_fields = [f.name for f in fields(cls)]
        valid_args = {k: v for k, v in d.items() if k in all_fields}
        return cls(**valid_args)


@dataclass
class Policy(PolicyInterface):
    engine_config: EngineConfig | Mapping = field(default_factory=EngineConfig)
    sampling_config: SamplingConfig | Mapping = field(default_factory=SamplingConfig)
    available_devices: str | None = None
    # Gets set up by setup
    sampling_params: SamplingParams | None = None
    lora_request: LoRARequest | None = None
    tokenization_kwargs: dict = field(default_factory=dict)
    policy_worker: "PolicyWorker" = None

    def __post_init__(self):
        self._run_task: asyncio.Task | None = None
        self._policy_proc: ProcMesh | None = None
        self._worker_procs: ProcMesh | None = None
        self.weights_version: int = 0
        if isinstance(self.engine_config, Mapping):
            self.engine_config = EngineConfig.from_dict(self.engine_config)
        if isinstance(self.sampling_config, Mapping):
            self.sampling_config = SamplingConfig.from_dict(self.sampling_config)

    @classmethod
    async def launch(  # pyright: ignore[reportIncompatibleMethodOverride]
        cls: type["Policy"],
        *,
        process_config: ProcessConfig,
<<<<<<< HEAD
        config: PolicyConfig,
=======
        engine_config: EngineConfig | Mapping = EngineConfig(),
        sampling_config: SamplingConfig | Mapping = SamplingConfig(),
        available_devices: str | None = None,
        store: MultiProcessStore | None = None,
>>>>>>> 2bcf56c4
        **kwargs,
    ) -> "Policy":
        # Note - get_proc_mesh will set MASTER_ADDR, MASTER_PORT and CUDA_VISIBLE_DEVICES
        # automatically.
        worker_procs = await get_proc_mesh(process_config=process_config)

        # TODO - we will want to ensure colocation with workers
        policy_proc_config = copy(process_config)
        policy_proc_config.num_procs = 1
        policy_proc_config.with_gpus = False

        policy_proc = await get_proc_mesh(process_config=policy_proc_config)

        if isinstance(engine_config, Mapping):
            engine_config = EngineConfig.from_dict(engine_config)

        if isinstance(engine_config, Mapping):
            sampling_config = SamplingConfig(**sampling_config)

        workers = await worker_procs.spawn(
            "vllm_worker", PolicyWorker, vllm_args=engine_config
        )

        # TODO - expand support so name can stick within kwargs
        actor_name = kwargs.pop("name", cls.__name__)
        policy = await policy_proc.spawn(
            actor_name,
            cls,
            engine_config=engine_config,
            sampling_config=sampling_config,
            available_devices=available_devices,
            policy_worker=workers,
        )
        policy._policy_proc = policy_proc
        policy._worker_procs = worker_procs
        await policy.setup.call()
        return policy

    @classmethod
    async def shutdown(  # pyright: ignore[reportIncompatibleMethodOverride]
        cls: type["Policy"], actor: "Policy"
    ):
        assert (
            actor._policy_proc is not None
        ), "Tried to shutdown a policy that was not initialized correctly"
        assert (
            actor._worker_procs is not None
        ), "Tried to shutdown a policy that was not initialized correctly"

        # TODO - may want to expand stop to gracefully respond to
        # ongoing requests.
        await actor.stop.call()
        await stop_proc_mesh(actor._worker_procs)
        await stop_proc_mesh(actor._policy_proc)

    @endpoint
    async def setup(self):
        # Set up policy_worker
        assert self.policy_worker is not None, "Policy worker should not be None"
        await self.policy_worker.setup.call()

        self.request_id = 0
        self.requests: Dict[str, tuple[None | ParentRequest, asyncio.Future]] = {}
        self.vllm_args = await self.policy_worker.get_vllm_args.choose()

        # Setup sampling params
        self.sampling_params = get_default_sampling_params(
            self.vllm_args, overrides=asdict(self.sampling_config)
        )

        # Setup processors
        # TODO: move all processing to the Environment
        # TODO: add support for `log_stats` and `mm_registry`
        tokenizer = init_tokenizer_from_configs(
            model_config=self.vllm_args.model_config,
            scheduler_config=self.vllm_args.scheduler_config,
            lora_config=self.vllm_args.lora_config,
        )
        self.processor = Processor(
            vllm_config=self.vllm_args, tokenizer=tokenizer, mm_registry=None
        )
        self.output_processor = OutputProcessor(tokenizer, log_stats=None)

        # Setup scheduler
        # TODO: Add support for `log_stats`
        kv_cache_configs = await self.policy_worker.setup_kv_cache.call()
        kv_cache_config = kv_cache_configs._values[0]
        self.vllm_args.cache_config.num_gpu_blocks = kv_cache_config.num_blocks
        self.vllm_args.cache_config.num_cpu_blocks = 0

        structured_output_manager = StructuredOutputManager(self.vllm_args)
        self.scheduler = Scheduler(
            vllm_config=self.vllm_args,
            kv_cache_config=kv_cache_config,
            structured_output_manager=structured_output_manager,
            include_finished_set=False,
            log_stats=None,
        )
        self.start_processing()

    def start_processing(self):
        """Start the replica's processing loop if not already running."""
        if self._run_task is None or self._run_task.done():
            self._run_task = asyncio.create_task(self.run())

    @endpoint
    async def generate(self, prompt: str, priority: int = 0) -> List[CompletionOutput]:
        self.request_id += 1 % sys.maxsize
        request_id = str(self.request_id)  # implement from a counter

        # Wraps prompt into a dict
        prompt: Dict[str, str] = convert_input(prompt=prompt)

        # truncate prmpt
        tokenization_kwargs = self.tokenization_kwargs or {}
        # TODO: add truncation support https://github.com/vllm-project/vllm/issues/4507
        truncate_prompt_tokens = self.sampling_params.truncate_prompt_tokens
        _validate_truncation_size(
            self.vllm_args.model_config.max_model_len,
            truncate_prompt_tokens,
            tokenization_kwargs,
        )

        # process and tokenize prompt
        prompt_str, request = self.processor.process_inputs(
            request_id=request_id,
            prompt=prompt,
            params=self.sampling_params,
            arrival_time=None,
            lora_request=self.lora_request,
            tokenization_kwargs=tokenization_kwargs,
            trace_headers=None,
            priority=priority,
            data_parallel_rank=None,
        )

        # Explicitly keeping the redundant logic to make it easier to pick up
        # vllm changes
        # TODO: Clean up before release
        if (num_samples := self.sampling_params.n) == 1:
            self.output_processor.add_request(request, prompt_str, None, 0)
            request, _ = self.preprocess_add_request(request)
            request_fut = asyncio.Future()
            self.requests[request_id] = (None, request_fut)

            self.scheduler.add_request(request)
        else:
            parent_req = ParentRequest(request_id, self.sampling_params)
            for idx in range(num_samples):
                # Note: `get_child_info` mutates ParentRequest to track the
                # generated child request
                child_request_id, params = parent_req.get_child_info(idx)
                child_request = request if idx == num_samples - 1 else copy(request)
                child_request.request_id = child_request_id
                child_request.sampling_params = params
                self.output_processor.add_request(
                    child_request, prompt_str, parent_req, idx
                )
                child_request, _ = self.preprocess_add_request(child_request)

                self.scheduler.add_request(child_request)
            request_fut = asyncio.Future()
            self.requests[request_id] = (parent_req, request_fut)

        return await request_fut

    # Abstracted to match vllm
    # https://github.com/vllm-project/vllm/blob/0e3bb543f064eb416bca4f6f3013efa3830b12f7/vllm/v1/engine/core.py#L419
    def preprocess_add_request(self, request: EngineCoreRequest) -> tuple[Request, int]:
        if request.mm_hashes is not None:
            raise NotImplementedError("Support for mm_hash is not implemented yet.")
        request: Request = Request.from_engine_core_request(request)
        if request.use_structured_output:
            self.scheduler.structured_output_manager.grammar_init(request)

        return request, 0  # Unused Arg: Current Wave

    async def run(self):
        # TODO: add support for `iteration_stats`
        # TODO: move postprocessing out of loop to not block
        parallel_config = self.vllm_args.parallel_config
        output_rank = parallel_config.world_size - parallel_config.tensor_parallel_size
        self.running = True
        while self.running:
            scheduler_output = self.scheduler.schedule()
            worker_outputs = await self.policy_worker.execute_model.call(
                scheduler_output
            )
            worker_output = worker_outputs._values[output_rank]
            outputs = self.scheduler.update_from_output(scheduler_output, worker_output)
            outputs = outputs.get(0) or EngineCoreOutputs()
            await asyncio.sleep(0)  # Release control before processing outputs

            processed_outputs = self.output_processor.process_outputs(
                outputs.outputs,
                engine_core_timestamp=outputs.timestamp,
                iteration_stats=None,
            )
            for request_output in processed_outputs.request_outputs:
                if request_output.finished:
                    _, fut = self.requests.pop(request_output.request_id)
                    fut.set_result(request_output)

    @endpoint
    async def update_weights(self) -> int:
        """Update the policy weights."""
        # Wait for all current requests to finish, then publish model weights
        futures = [fut for _, fut in self.requests.values()]
        if futures:
            await asyncio.gather(*futures)
        new_version = self.weights_version + 1
        await self.policy_worker.update.call(version=new_version)
        self.weights_version = new_version
        return self.weights_version

    @endpoint
    async def _get_model_params(self) -> Dict[str, torch.Tensor]:
        """Get the current model parameters. Only for testing purposes."""
        model_params = await self.policy_worker._get_model_params.choose()
        return model_params

    @endpoint
    async def get_version(self) -> int:
        """Get the current policy version."""
        return self.weights_version

    @endpoint
    async def stop(self):
        self.running = False


@dataclass
class PolicyWorker(ForgeActor):
    vllm_args: EngineConfig | Mapping = EngineConfig()
    state_dict_key: str = "model_state_dict"

    def __post_init__(self):
        """Build vLLM Arguments

        vLLM specific TODOS
        - output format
        - check_health
        - _aggregate workers output
        - register_failure_callback

        Testing
        - all LLM generate methods, verify against LLM inputs
        - all executor methods verify no changes
        """
        if isinstance(self.vllm_args, Mapping):
            self.vllm_args = EngineConfig.from_dict(self.vllm_args)

        # Original method returns False when not run in the main thread
        self.vllm_args._is_v1_supported_oracle = lambda *_: True
        # Build Config
        self.vllm_args = self.vllm_args.create_engine_config(UsageContext.LLM_CLASS)

    @endpoint
    async def setup(self):
        # TODO: remove ["gpus"] when monarch implements a flat rank
        self.rank = current_rank()["gpus"]
        self.worker = self.setup_worker()

    @endpoint
    async def execute_model(self, schedule: SchedulerOutput):
        return self.worker.execute_model(schedule)

    async def _load_tensor_parallel_state_dict(
        self, current_state_dict: dict, version: int
    ):
        """
        Load full state dict from torchstore into tensor parallel model with deterministic sharding.
        """

        updated_count = 0
        # setting explictly to llama3 for now as its our only use case
        sharding = VLLMSharding(
            self.vllm_args.parallel_config.tensor_parallel_size, self.rank
        )

        for param_name in current_state_dict.keys():
            current_tensor = current_state_dict[param_name]
            # Load the full tensor from torchstore
            # TODO: only get the part of the tensor that is needed
            stored_tensor = await ts.get(
                f"{self.state_dict_key}/{version}/{param_name}"
            )
            sharding.load_from_source_to_target(
                param_name,
                stored_tensor,
                current_tensor,
            )

            updated_count += 1

    @endpoint
    async def update(self, version: int):
        """Update model weights by reading state dict from torchstore"""

        logger.debug(
            f"Starting model update from torchstore with key: {self.state_dict_key}/{version}"
        )

        model = self.worker.model_runner.model
        current_state_dict = model.state_dict()

        await self._load_tensor_parallel_state_dict(current_state_dict, version)
        logger.debug("Successfully updated model weights from torchstore")

    @endpoint
    async def setup_kv_cache(self):
        """Based on vllm/v1/engine/core.py:EngineCore._initialize_kv_caches
        TODO: test that fails if vllm method updates
        """
        kv_cache_spec = self.worker.get_kv_cache_spec()
        if kv_cache_spec is not None:
            available_gpu_memory = self.worker.determine_available_memory()
        else:
            # Attention free models don't need memory for kv cache
            available_gpu_memory = 0

        # Get the kv cache tensor size
        kv_cache_config = get_kv_cache_config(
            self.vllm_args, kv_cache_spec, available_gpu_memory
        )
        # TODO: unify configs across TorchStore
        # unify_kv_cache_configs(kv_cache_configs)
        self.vllm_args.cache_config.num_gpu_blocks = kv_cache_config.num_blocks
        self.vllm_args.cache_config.num_cpu_blocks = 0

        # Initialize kv cache and warmup the execution:
        # from multiproc_executor.py:MultiprocExecutor.initialize_from_config
        kv_cache_configs = [None] * self.vllm_args.parallel_config.world_size
        kv_cache_configs[self.rank] = kv_cache_config
        self.worker.initialize_from_config(kv_cache_configs)
        self.worker.compile_or_warm_up_model()
        self.worker.initialize_cache(kv_cache_config.num_blocks, 0)
        return kv_cache_config

    @endpoint
    async def get_vllm_args(self):
        return self.vllm_args

    @endpoint
    async def _get_model_params(self) -> Dict[str, torch.Tensor]:
        model = self.worker.model_runner.model
        state_dict = {}

        for name, param in model.named_parameters():
            if "layers.0" not in name:
                continue
            state_dict[name] = param.cpu().detach()
        return state_dict

    def setup_worker(self):
        """Build and Instantiate vLLM worker"""
        parallel_config = self.vllm_args.parallel_config
        set_multiprocessing_worker_envs(parallel_config)
        ip, port = os.getenv("MASTER_ADDR"), os.getenv("MASTER_PORT")
        distributed_init_method = get_distributed_init_method(ip, port)
        all_kwargs = [{}] * parallel_config.world_size
        local_rank = self.rank % torch.accelerator.device_count()
        is_driver_worker = self.rank % parallel_config.tensor_parallel_size == 0
        all_kwargs[self.rank] = {
            "vllm_config": self.vllm_args,
            "local_rank": local_rank,
            "rank": self.rank,
            "distributed_init_method": distributed_init_method,
            "is_driver_worker": is_driver_worker,
        }
        worker = WorkerWrapperBase(self.vllm_args, self.rank)
        worker.init_worker(all_kwargs)
        worker.init_device()
        worker.load_model()
        return worker


def convert_input(prompt=None, prompt_token_ids=None) -> Dict:
    assert (prompt is None) ^ (prompt_token_ids is None)
    if prompt is not None:
        return {"prompt": prompt}
    return {"prompt_token_ids": prompt_token_ids}


def get_default_sampling_params(vllm_config, overrides=None) -> SamplingParams:
    default_params = vllm_config.model_config.get_diff_sampling_param()
    if overrides is not None:
        default_params |= overrides
    if default_params:
        params = SamplingParams.from_optional(**default_params)
    else:
        params = SamplingParams()
    # We only care about the final output
    params.output_kind = RequestOutputKind.FINAL_ONLY
    return params<|MERGE_RESOLUTION|>--- conflicted
+++ resolved
@@ -126,14 +126,9 @@
         cls: type["Policy"],
         *,
         process_config: ProcessConfig,
-<<<<<<< HEAD
-        config: PolicyConfig,
-=======
         engine_config: EngineConfig | Mapping = EngineConfig(),
         sampling_config: SamplingConfig | Mapping = SamplingConfig(),
         available_devices: str | None = None,
-        store: MultiProcessStore | None = None,
->>>>>>> 2bcf56c4
         **kwargs,
     ) -> "Policy":
         # Note - get_proc_mesh will set MASTER_ADDR, MASTER_PORT and CUDA_VISIBLE_DEVICES
