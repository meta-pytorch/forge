# Copyright (c) Meta Platforms, Inc. and affiliates.
# All rights reserved.
#
# This source code is licensed under the BSD-style license found in the
# LICENSE file in the root directory of this source tree.


import logging
import math
import os

from collections.abc import Mapping
from dataclasses import dataclass, field, fields

import torch
from monarch.actor import current_rank, current_size, endpoint
from torch.distributed.tensor import DTensor

from torchtitan.config.job_config import (
    Checkpoint,
    Compile,
    Model,
    Parallelism,
    Training,
)
from torchtitan.experiments.forge.engine import ForgeEngine
from torchtitan.experiments.forge.job_config import ForgeJobConfig

from forge.controller import ForgeActor
from forge.observability.metrics import record_metric, ReductionType
from forge.observability.perf_tracker import record_perf_metrics, StepTimer

logger = logging.getLogger(__name__)
logger.setLevel(logging.INFO)


@dataclass
class ReferenceModel(ForgeActor):
    # Refer to titan JobConfig for enabling more ForgeEngine configuration
    model: Model = field(default_factory=Model)
    parallelism: Parallelism = field(default_factory=Parallelism)
    checkpoint: Checkpoint = field(default_factory=Checkpoint)
    compile: Compile = field(default_factory=Compile)
    training: Training = field(
        default_factory=Training
    )  # Needed in order to set attrs like dtype, garbage collection freq, etc.

    # Populated in setup
    # TODO: Commented out since engine_config parsing extracts from class members
    # engine: ForgeEngine | None = None

    def __post_init__(self):
        """Initializes config types and env variables."""
        super().__init__()
        # Instantiate dict fields
        for f in fields(self):
            attr = getattr(self, f.name)
            if isinstance(attr, Mapping):
                setattr(self, f.name, f.type(**attr))
            elif not isinstance(attr, f.type):
                raise TypeError(
                    f"{f.name} should be a {f.type} type or a dict like object"
                )

        """
        torchrun normally hands env variables, but we need to do it ourselves
        in monarch for now.
        """
        self.rank = current_rank().rank
        self.size = math.prod(current_size().values())
        self.step = 0

        env = {
            "RANK": str(self.rank),
            "LOCAL_RANK": str(self.rank),
            "LOCAL_WORLD_SIZE": str(self.size),
            "GROUP_RANK": str(self.size),
            "GROUP_WORLD_SIZE": str(self.size),
            "ROLE_RANK": str(self.rank),
            "ROLE_WORLD_SIZE": str(self.size),
            "ROLE_NAME": "rank",
            "WORLD_SIZE": str(self.size),
            "PYTORCH_CUDA_ALLOC_CONF": "expandable_segments:True",
        }
        os.environ.update(env)

    @endpoint
    async def setup(self):
        engine_config = {f.name: getattr(self, f.name) for f in fields(self)}
        self.engine = ForgeEngine(ForgeJobConfig(**engine_config))
        self.model = self.engine.model_parts[0]  # No pipeline parallelism yet
        self.model.eval()

    @endpoint
    @record_perf_metrics(
        "reference_perf/forward",
        track_time=False,
        track_memory=True,
        sync_cuda_event=False,
    )
    async def forward(self, input_ids: torch.Tensor) -> torch.Tensor:

        # Record reference model metrics
        record_metric(
            "reference_perf/forward/count_forward_passes", 1, ReductionType.SUM
        )
        record_metric(
            "reference_perf/forward/avg_sequence_length",
            input_ids.shape[1],
            ReductionType.MEAN,
        )

        timer = StepTimer("reference_perf/forward", sync_cuda_event=False)
        timer.start()
        self.engine.gc_handler.run(self.step)
<<<<<<< HEAD
        timer.step("garbage_collection")

        model_parts = self.engine.model_parts
        parallel_dims = self.engine.parallel_dims
=======
>>>>>>> 2785d716
        input_ids = input_ids.to("cuda")
        timer.step("to_device")
        # optional_context_parallel_ctx = (
        #     dist_utils.create_context_parallel_ctx(
        #         cp_mesh=parallel_dims.world_mesh["cp"],
        #         cp_buffers=[inputs, labels] + [m.freqs_cis for m in model_parts],
        #         cp_seq_dims=[1, 1] + [0 for _ in model_parts],
        #         cp_no_restore_buffers={inputs, labels},
        #         cp_rotate_method=self.job_config.parallelism.context_parallel_rotate_method,
        #     )
        #     if parallel_dims.cp_enabled
        #     else None
        # )
        optional_context_parallel_ctx = None
        if self.engine.parallel_dims.pp_enabled:
            raise NotImplementedError("PP not implemented yet")
        else:
            # (jackkhuu) Not sure if either context are needed for inference here
            with self.engine.train_context(optional_context_parallel_ctx):
                with self.engine.maybe_enable_amp:
                    with torch.inference_mode():
                        logits = self.model(input_ids)
        self.step += 1
        if isinstance(logits, DTensor):
            logits = logits.full_tensor()
        timer.step("forward")
        timer.end()
        return logits<|MERGE_RESOLUTION|>--- conflicted
+++ resolved
@@ -113,13 +113,10 @@
         timer = StepTimer("reference_perf/forward", sync_cuda_event=False)
         timer.start()
         self.engine.gc_handler.run(self.step)
-<<<<<<< HEAD
         timer.step("garbage_collection")
 
         model_parts = self.engine.model_parts
         parallel_dims = self.engine.parallel_dims
-=======
->>>>>>> 2785d716
         input_ids = input_ids.to("cuda")
         timer.step("to_device")
         # optional_context_parallel_ctx = (
