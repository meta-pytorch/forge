# Copyright (c) Meta Platforms, Inc. and affiliates.
# All rights reserved.
#
# This source code is licensed under the BSD-style license found in the
# LICENSE file in the root directory of this source tree.

from abc import ABC, abstractmethod
from typing import Any

from forge.types import Action, Message, Observation, State

from monarch.actor import Actor, endpoint


class Transform(ABC):
    """Abstract base class for observation transforms.

    Transforms are first-class citizens that can modify observations,
    typically to add rewards, compute metrics, or modify state.

    They follow a functional interface where they take an observation
    and return a (potentially modified) observation.
    """

    @abstractmethod
    def __call__(self, observation: Observation) -> Observation:
        """Transform an observation.

        Args:
            observation: The input observation to transform

        Returns:
            The transformed observation (may be the same instance if no changes)
        """
        pass


class Environment(ABC):
    """Abstract base class for environments.

    Args:
        transform: Optional transform that modifies observations, typically to add rewards.
                  Can be a Transform instance or a callable for backward compatibility.
    """

    def __init__(
        self,
        transform: Transform | None = None,
    ):
        self.transform = transform

    @abstractmethod
    def reset(self) -> Observation:
        """Reset the environment and return an initial observation."""
        pass

    @abstractmethod
    def step(self, action: Any) -> Observation:
        """Take a step in the environment and return an observation."""
        pass

    @property
    @abstractmethod
    def state(self) -> State:
        """Get the current state of the environment."""
        pass

    def _apply_transform(self, observation: Observation) -> Observation:
        """Apply the transform to an observation if one is provided."""
        if self.transform is not None:
            return self.transform(observation)
        return observation


class Policy(Actor, ABC):
    """Abstract interface for policies."""

    @endpoint
    @abstractmethod
    async def generate(self, request: Observation) -> Action:
        """Generate an action given a state/request."""
        pass

    @endpoint
    @abstractmethod
    async def update_weights(self):
        """Update the policy weights."""
        pass


class BaseTokenizer(ABC):
    """
    Abstract token encoding model that implements ``encode`` and ``decode`` methods.
    See :class:`~torchtune.modules.transforms.tokenizers.SentencePieceBaseTokenizer` and
    :class:`~torchtune.modules.transforms.tokenizers.TikTokenBaseTokenizer` for example implementations of this protocol.
    """

    @abstractmethod
    def encode(self, text: str, **kwargs: dict[str, Any]) -> list[int]:
        """
        Given a string, return the encoded list of token ids.

        Args:
            text (str): The text to encode.
            **kwargs (dict[str, Any]): kwargs.

        Returns:
            list[int]: The encoded list of token ids.
        """
        pass

    @abstractmethod
    def decode(self, token_ids: list[int], **kwargs: dict[str, Any]) -> str:
        """
        Given a list of token ids, return the decoded text, optionally including special tokens.

        Args:
            token_ids (list[int]): The list of token ids to decode.
            **kwargs (dict[str, Any]): kwargs.

        Returns:
            str: The decoded text.
        """
        pass


class ModelTokenizer(ABC):
    """
    Abstract tokenizer that implements model-specific special token logic in
    the ``tokenize_messages`` method. See :class:`~torchtune.models.llama3.Llama3Tokenizer`
    for an example implementation of this protocol.
    """

    special_tokens: dict[str, int]
    max_seq_len: int | None

    @abstractmethod
    def tokenize_messages(
        self, messages: list[Message], **kwargs: dict[str, Any]
    ) -> tuple[list[int], list[bool]]:
        """
        Given a list of messages, return a list of tokens and list of masks for
        the concatenated and formatted messages.

        Args:
            messages (list[Message]): The list of messages to tokenize.
            **kwargs (dict[str, Any]): kwargs.

        Returns:
            tuple[list[int], list[bool]]: The list of token ids and the list of masks.
        """
        pass


<<<<<<< HEAD
# class RLLoss(ABC):

# class SFTLoss(ABC): # inherit from titan loss
# from torchtitan.components.loss import LossFunction
=======
class Reward(ABC):
    """Abstract base class for reward models."""

    @abstractmethod
    def __call__(self, observation: Observation) -> float:
        """Compute a reward for an observation."""
        pass
>>>>>>> f55a2076
<|MERGE_RESOLUTION|>--- conflicted
+++ resolved
@@ -7,9 +7,9 @@
 from abc import ABC, abstractmethod
 from typing import Any
 
+from monarch.actor import Actor, endpoint
+
 from forge.types import Action, Message, Observation, State
-
-from monarch.actor import Actor, endpoint
 
 
 class Transform(ABC):
@@ -152,12 +152,6 @@
         pass
 
 
-<<<<<<< HEAD
-# class RLLoss(ABC):
-
-# class SFTLoss(ABC): # inherit from titan loss
-# from torchtitan.components.loss import LossFunction
-=======
 class Reward(ABC):
     """Abstract base class for reward models."""
 
@@ -165,4 +159,10 @@
     def __call__(self, observation: Observation) -> float:
         """Compute a reward for an observation."""
         pass
->>>>>>> f55a2076
+
+
+# TODO
+# class RLLoss(ABC):
+
+# class SFTLoss(ABC): # inherit from titan loss
+# from torchtitan.components.loss import LossFunction