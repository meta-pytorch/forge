--- conflicted
+++ resolved
@@ -7,15 +7,9 @@
 from abc import ABC, abstractmethod
 from typing import Any
 
-<<<<<<< HEAD
 from monarch.actor import Actor, endpoint
 
-from forge.types import Action, Message, Observation, State, Trajectory
-=======
 from forge.types import Action, Message, Observation, State
-
-from monarch.actor import Actor, endpoint
->>>>>>> df0446d1
 
 
 class Transform(ABC):
